--- conflicted
+++ resolved
@@ -1502,12 +1502,8 @@
 		}
 
 		// Process block using the parent state as reference point.
-<<<<<<< HEAD
+    substart := time.Now()
 		receipts, cxReceipts, stakeMsgs, delegationsToRemove, logs, usedGas, payout, newState, err := bc.processor.Process(
-=======
-		substart := time.Now()
-		receipts, cxReceipts, stakeMsgs, logs, usedGas, payout, newState, err := bc.processor.Process(
->>>>>>> 3e4aab1b
 			block, state, bc.vmConfig, true,
 		)
 		state = newState // update state in case the new state is cached.
