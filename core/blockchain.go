package core

import (
	"math/big"

	"github.com/ethereum/go-ethereum/common"
	"github.com/ethereum/go-ethereum/ethdb"
	"github.com/ethereum/go-ethereum/event"
	"github.com/harmony-one/harmony/block"
	"github.com/harmony-one/harmony/consensus/engine"
	"github.com/harmony-one/harmony/consensus/reward"
	"github.com/harmony-one/harmony/core/rawdb"
	"github.com/harmony-one/harmony/core/state"
	"github.com/harmony-one/harmony/core/types"
	"github.com/harmony-one/harmony/core/vm"
	"github.com/harmony-one/harmony/internal/params"
	"github.com/harmony-one/harmony/shard"
	"github.com/harmony-one/harmony/staking/slash"
	types2 "github.com/harmony-one/harmony/staking/types"
)

// BlockChain represents the canonical chain given a database with a genesis
// block. The Blockchain manages chain imports, reverts, chain reorganisations.
//
// Importing blocks in to the block chain happens according to the set of rules
// defined by the two stage validator. Processing of blocks is done using the
// Processor which processes the included transaction. The validation of the state
// is done in the second part of the validator. Failing results in aborting of
// the import.
//
// The BlockChain also helps in returning blocks from **any** chain included
// in the database as well as blocks that represents the canonical chain. It's
// important to note that GetBlock can return any block and does not need to be
// included in the canonical one where as GetBlockByNumber always represents the
// canonical chain.
<<<<<<< HEAD
type BlockChain struct {
	chainConfig            *params.ChainConfig // Chain & network configuration
	cacheConfig            *CacheConfig        // Cache configuration for pruning
	pruneBeaconChainEnable bool                // pruneBeaconChainEnable is enable prune BeaconChain feature

	db     ethdb.Database // Low level persistent database to store final content in
	triegc *prque.Prque   // Priority queue mapping block numbers to tries to gc
	gcproc time.Duration  // Accumulates canonical block processing for trie dumping

	hc            *HeaderChain
	rmLogsFeed    event.Feed
	chainFeed     event.Feed
	chainSideFeed event.Feed
	chainHeadFeed event.Feed
	logsFeed      event.Feed
	scope         event.SubscriptionScope
	genesisBlock  *types.Block

	mu                          sync.RWMutex // global mutex for locking chain operations
	chainmu                     sync.RWMutex // blockchain insertion lock
	procmu                      sync.RWMutex // block processor lock
	pendingCrossLinksMutex      sync.RWMutex // pending crosslinks lock
	pendingSlashingCandidatesMU sync.RWMutex // pending slashing candidates

	currentBlock     atomic.Value // Current head of the block chain
	currentFastBlock atomic.Value // Current head of the fast-sync chain (may be above the block chain!)

	stateCache                    state.Database // State database to reuse between imports (contains state cache)
	bodyCache                     *lru.Cache     // Cache for the most recent block bodies
	bodyRLPCache                  *lru.Cache     // Cache for the most recent block bodies in RLP encoded format
	receiptsCache                 *lru.Cache     // Cache for the most recent receipts per block
	blockCache                    *lru.Cache     // Cache for the most recent entire blocks
	futureBlocks                  *lru.Cache     // future blocks are blocks added for later processing
	shardStateCache               *lru.Cache
	lastCommitsCache              *lru.Cache
	epochCache                    *lru.Cache        // Cache epoch number → first block number
	randomnessCache               *lru.Cache        // Cache for vrf/vdf
	validatorSnapshotCache        *lru.Cache        // Cache for validator snapshot
	validatorStatsCache           *lru.Cache        // Cache for validator stats
	validatorListCache            *lru.Cache        // Cache of validator list
	validatorListByDelegatorCache *lru.Cache        // Cache of validator list by delegator
	pendingCrossLinksCache        *lru.Cache        // Cache of last pending crosslinks
	blockAccumulatorCache         *lru.Cache        // Cache of block accumulators
	quit                          chan struct{}     // blockchain quit channel
	running                       int32             // running must be called atomically
	blockchainPruner              *blockchainPruner // use to prune beacon chain
	// procInterrupt must be atomically called
	procInterrupt int32          // interrupt signaler for block processing
	wg            sync.WaitGroup // chain processing wait group for shutting down

	engine                 consensus_engine.Engine
	processor              Processor // block processor interface
	validator              Validator // block and state validator interface
	vmConfig               vm.Config
	badBlocks              *lru.Cache              // Bad block cache
	shouldPreserve         func(*types.Block) bool // Function used to determine whether should preserve the given block.
	pendingSlashes         slash.Records
	maxGarbCollectedBlkNum int64
}

// NewBlockChain returns a fully initialised block chain using information
// available in the database. It initialises the default Ethereum validator and
// Processor.
func NewBlockChain(
	db ethdb.Database, cacheConfig *CacheConfig, chainConfig *params.ChainConfig,
	engine consensus_engine.Engine, vmConfig vm.Config,
	shouldPreserve func(block *types.Block) bool,
) (*BlockChain, error) {
	if cacheConfig == nil {
		cacheConfig = &CacheConfig{
			TrieNodeLimit: 256 * 1024 * 1024,
			TrieTimeLimit: 2 * time.Minute,
		}
	}
	bodyCache, _ := lru.New(bodyCacheLimit)
	bodyRLPCache, _ := lru.New(bodyCacheLimit)
	receiptsCache, _ := lru.New(receiptsCacheLimit)
	blockCache, _ := lru.New(blockCacheLimit)
	futureBlocks, _ := lru.New(maxFutureBlocks)
	badBlocks, _ := lru.New(badBlockLimit)
	shardCache, _ := lru.New(shardCacheLimit)
	commitsCache, _ := lru.New(commitsCacheLimit)
	epochCache, _ := lru.New(epochCacheLimit)
	randomnessCache, _ := lru.New(randomnessCacheLimit)
	validatorCache, _ := lru.New(validatorCacheLimit)
	validatorStatsCache, _ := lru.New(validatorStatsCacheLimit)
	validatorListCache, _ := lru.New(validatorListCacheLimit)
	validatorListByDelegatorCache, _ := lru.New(validatorListByDelegatorCacheLimit)
	pendingCrossLinksCache, _ := lru.New(pendingCrossLinksCacheLimit)
	blockAccumulatorCache, _ := lru.New(blockAccumulatorCacheLimit)

	bc := &BlockChain{
		chainConfig:                   chainConfig,
		cacheConfig:                   cacheConfig,
		db:                            db,
		triegc:                        prque.New(nil),
		stateCache:                    state.NewDatabase(db),
		quit:                          make(chan struct{}),
		shouldPreserve:                shouldPreserve,
		bodyCache:                     bodyCache,
		bodyRLPCache:                  bodyRLPCache,
		receiptsCache:                 receiptsCache,
		blockCache:                    blockCache,
		futureBlocks:                  futureBlocks,
		shardStateCache:               shardCache,
		lastCommitsCache:              commitsCache,
		epochCache:                    epochCache,
		randomnessCache:               randomnessCache,
		validatorSnapshotCache:        validatorCache,
		validatorStatsCache:           validatorStatsCache,
		validatorListCache:            validatorListCache,
		validatorListByDelegatorCache: validatorListByDelegatorCache,
		pendingCrossLinksCache:        pendingCrossLinksCache,
		blockAccumulatorCache:         blockAccumulatorCache,
		blockchainPruner:              newBlockchainPruner(db),
		engine:                        engine,
		vmConfig:                      vmConfig,
		badBlocks:                     badBlocks,
		pendingSlashes:                slash.Records{},
		maxGarbCollectedBlkNum:        -1,
	}
	bc.SetValidator(NewBlockValidator(chainConfig, bc, engine))
	bc.SetProcessor(NewStateProcessor(chainConfig, bc, engine))

	var err error
	bc.hc, err = NewHeaderChain(db, chainConfig, engine, bc.getProcInterrupt)
	if err != nil {
		return nil, err
	}
	bc.genesisBlock = bc.GetBlockByNumber(0)
	if bc.genesisBlock == nil {
		return nil, ErrNoGenesis
	}
	var nilBlock *types.Block
	bc.currentBlock.Store(nilBlock)
	bc.currentFastBlock.Store(nilBlock)
	if err := bc.loadLastState(); err != nil {
		return nil, err
	}
	// Take ownership of this particular state
	go bc.update()
	return bc, nil
}

// ValidateNewBlock validates new block.
func (bc *BlockChain) ValidateNewBlock(block *types.Block) error {
	state, err := state.New(bc.CurrentBlock().Root(), bc.stateCache)
	if err != nil {
		return err
	}

	// NOTE Order of mutating state here matters.
	// Process block using the parent state as reference point.
	// Do not read cache from processor.
	receipts, cxReceipts, _, _, _, usedGas, _, _, err := bc.processor.Process(
		block, state, bc.vmConfig, false,
	)
	if err != nil {
		bc.reportBlock(block, receipts, err)
		return err
	}

	// Verify all the hash roots (state, txns, receipts, cross-shard)
	if err := bc.Validator().ValidateState(
		block, state, receipts, cxReceipts, usedGas,
	); err != nil {
		bc.reportBlock(block, receipts, err)
		return err
	}
	return nil
}

// IsEpochBlock returns whether this block is the first block of an epoch.
// by checking if the previous block is the last block of the previous epoch
func IsEpochBlock(block *types.Block) bool {
	if block.NumberU64() == 0 {
		// genesis block is the first epoch block
		return true
	}
	return shard.Schedule.IsLastBlock(block.NumberU64() - 1)
}

func (bc *BlockChain) getProcInterrupt() bool {
	return atomic.LoadInt32(&bc.procInterrupt) == 1
}

// loadLastState loads the last known chain state from the database. This method
// assumes that the chain manager mutex is held.
func (bc *BlockChain) loadLastState() error {
	// Restore the last known head block
	head := rawdb.ReadHeadBlockHash(bc.db)
	if head == (common.Hash{}) {
		// Corrupt or empty database, init from scratch
		utils.Logger().Warn().Msg("Empty database, resetting chain")
		return bc.Reset()
	}
	// Make sure the entire head block is available
	currentBlock := bc.GetBlockByHash(head)
	if currentBlock == nil {
		// Corrupt or empty database, init from scratch
		utils.Logger().Warn().Str("hash", head.Hex()).Msg("Head block missing, resetting chain")
		return bc.Reset()
	}
	// Make sure the state associated with the block is available
	if _, err := state.New(currentBlock.Root(), bc.stateCache); err != nil {
		// Dangling block without a state associated, init from scratch
		utils.Logger().Warn().
			Str("number", currentBlock.Number().String()).
			Str("hash", currentBlock.Hash().Hex()).
			Msg("Head state missing, repairing chain")
		if err := bc.repair(&currentBlock); err != nil {
			return err
		}
	}
	// Everything seems to be fine, set as the head block
	bc.currentBlock.Store(currentBlock)
	headBlockGauge.Update(int64(currentBlock.NumberU64()))

	// We don't need the following as we want the current header and block to be consistent
	// Restore the last known head header
	//currentHeader := currentBlock.Header()
	//if head := rawdb.ReadHeadHeaderHash(bc.db); head != (common.Hash{}) {
	//	if header := bc.GetHeaderByHash(head); header != nil {
	//		currentHeader = header
	//	}
	//}
	currentHeader := currentBlock.Header()
	if err := bc.hc.SetCurrentHeader(currentHeader); err != nil {
		return errors.Wrap(err, "headerChain SetCurrentHeader")
	}

	// Restore the last known head fast block
	bc.currentFastBlock.Store(currentBlock)
	headFastBlockGauge.Update(int64(currentBlock.NumberU64()))
	if head := rawdb.ReadHeadFastBlockHash(bc.db); head != (common.Hash{}) {
		if block := bc.GetBlockByHash(head); block != nil {
			bc.currentFastBlock.Store(block)
			headFastBlockGauge.Update(int64(block.NumberU64()))
		}
	}

	// Issue a status log for the user
	currentFastBlock := bc.CurrentFastBlock()

	headerTd := bc.GetTd(currentHeader.Hash(), currentHeader.Number().Uint64())
	blockTd := bc.GetTd(currentBlock.Hash(), currentBlock.NumberU64())
	fastTd := bc.GetTd(currentFastBlock.Hash(), currentFastBlock.NumberU64())

	utils.Logger().Info().
		Str("number", currentHeader.Number().String()).
		Str("hash", currentHeader.Hash().Hex()).
		Str("td", headerTd.String()).
		Str("age", common.PrettyAge(time.Unix(currentHeader.Time().Int64(), 0)).String()).
		Msg("Loaded most recent local header")
	utils.Logger().Info().
		Str("number", currentBlock.Number().String()).
		Str("hash", currentBlock.Hash().Hex()).
		Str("td", blockTd.String()).
		Str("age", common.PrettyAge(time.Unix(currentBlock.Time().Int64(), 0)).String()).
		Msg("Loaded most recent local full block")
	utils.Logger().Info().
		Str("number", currentFastBlock.Number().String()).
		Str("hash", currentFastBlock.Hash().Hex()).
		Str("td", fastTd.String()).
		Str("age", common.PrettyAge(time.Unix(currentFastBlock.Time().Int64(), 0)).String()).
		Msg("Loaded most recent local fast block")

	return nil
}

// SetHead rewinds the local chain to a new head. In the case of headers, everything
// above the new head will be deleted and the new one set. In the case of blocks
// though, the head may be further rewound if block bodies are missing (non-archive
// nodes after a fast sync).
func (bc *BlockChain) SetHead(head uint64) error {
	utils.Logger().Warn().Uint64("target", head).Msg("Rewinding blockchain")

	bc.mu.Lock()
	defer bc.mu.Unlock()

	// Rewind the header chain, deleting all block bodies until then
	delFn := func(db rawdb.DatabaseDeleter, hash common.Hash, num uint64) error {
		return rawdb.DeleteBody(db, hash, num)
	}
	if err := bc.hc.SetHead(head, delFn); err != nil {
		return errors.Wrap(err, "headerChain SetHeader")
	}
	currentHeader := bc.hc.CurrentHeader()

	// Clear out any stale content from the caches
	bc.bodyCache.Purge()
	bc.bodyRLPCache.Purge()
	bc.receiptsCache.Purge()
	bc.blockCache.Purge()
	bc.futureBlocks.Purge()
	bc.shardStateCache.Purge()

	// Rewind the block chain, ensuring we don't end up with a stateless head block
	if currentBlock := bc.CurrentBlock(); currentBlock != nil && currentHeader.Number().Uint64() < currentBlock.NumberU64() {
		newHeadBlock := bc.GetBlock(currentHeader.Hash(), currentHeader.Number().Uint64())
		bc.currentBlock.Store(newHeadBlock)
		headBlockGauge.Update(int64(newHeadBlock.NumberU64()))
	}
	if currentBlock := bc.CurrentBlock(); currentBlock != nil {
		if _, err := state.New(currentBlock.Root(), bc.stateCache); err != nil {
			// Rewound state missing, rolled back to before pivot, reset to genesis
			bc.currentBlock.Store(bc.genesisBlock)
			headBlockGauge.Update(int64(bc.genesisBlock.NumberU64()))
		}
	}
	// Rewind the fast block in a simpleton way to the target head
	if currentFastBlock := bc.CurrentFastBlock(); currentFastBlock != nil && currentHeader.Number().Uint64() < currentFastBlock.NumberU64() {
		newHeadFastBlock := bc.GetBlock(currentHeader.Hash(), currentHeader.Number().Uint64())
		bc.currentFastBlock.Store(newHeadFastBlock)
		headFastBlockGauge.Update(int64(newHeadFastBlock.NumberU64()))
	}
	// If either blocks reached nil, reset to the genesis state
	if currentBlock := bc.CurrentBlock(); currentBlock == nil {
		bc.currentBlock.Store(bc.genesisBlock)
		headBlockGauge.Update(int64(bc.genesisBlock.NumberU64()))
	}
	if currentFastBlock := bc.CurrentFastBlock(); currentFastBlock == nil {
		bc.currentFastBlock.Store(bc.genesisBlock)
		headFastBlockGauge.Update(int64(bc.genesisBlock.NumberU64()))
	}
	currentBlock := bc.CurrentBlock()
	currentFastBlock := bc.CurrentFastBlock()

	if err := rawdb.WriteHeadBlockHash(bc.db, currentBlock.Hash()); err != nil {
		return err
	}
	if err := rawdb.WriteHeadFastBlockHash(bc.db, currentFastBlock.Hash()); err != nil {
		return err
	}

	return bc.loadLastState()
}

// ShardID returns the shard Id of the blockchain.
// TODO: use a better solution before resharding shuffle nodes to different shards
func (bc *BlockChain) ShardID() uint32 {
	return bc.CurrentBlock().ShardID()
}

// GasLimit returns the gas limit of the current HEAD block.
func (bc *BlockChain) GasLimit() uint64 {
	return bc.CurrentBlock().GasLimit()
}

// CurrentBlock retrieves the current head block of the canonical chain. The
// block is retrieved from the blockchain's internal cache.
func (bc *BlockChain) CurrentBlock() *types.Block {
	return bc.currentBlock.Load().(*types.Block)
}

// CurrentFastBlock retrieves the current fast-sync head block of the canonical
// chain. The block is retrieved from the blockchain's internal cache.
func (bc *BlockChain) CurrentFastBlock() *types.Block {
	return bc.currentFastBlock.Load().(*types.Block)
}

// SetProcessor sets the processor required for making state modifications.
func (bc *BlockChain) SetProcessor(processor Processor) {
	bc.procmu.Lock()
	defer bc.procmu.Unlock()
	bc.processor = processor
}

// SetValidator sets the validator which is used to validate incoming blocks.
func (bc *BlockChain) SetValidator(validator Validator) {
	bc.procmu.Lock()
	defer bc.procmu.Unlock()
	bc.validator = validator
}

// Validator returns the current validator.
func (bc *BlockChain) Validator() Validator {
	bc.procmu.RLock()
	defer bc.procmu.RUnlock()
	return bc.validator
}

// Processor returns the current processor.
func (bc *BlockChain) Processor() Processor {
	bc.procmu.RLock()
	defer bc.procmu.RUnlock()
	return bc.processor
}

// State returns a new mutable state based on the current HEAD block.
func (bc *BlockChain) State() (*state.DB, error) {
	return bc.StateAt(bc.CurrentBlock().Root())
}

// StateAt returns a new mutable state based on a particular point in time.
func (bc *BlockChain) StateAt(root common.Hash) (*state.DB, error) {
	return state.New(root, bc.stateCache)
}

// Reset purges the entire blockchain, restoring it to its genesis state.
func (bc *BlockChain) Reset() error {
	return bc.ResetWithGenesisBlock(bc.genesisBlock)
}

// ResetWithGenesisBlock purges the entire blockchain, restoring it to the
// specified genesis state.
func (bc *BlockChain) ResetWithGenesisBlock(genesis *types.Block) error {
	// Dump the entire block chain and purge the caches
	if err := bc.SetHead(0); err != nil {
		return err
	}
	bc.mu.Lock()
	defer bc.mu.Unlock()

	// Prepare the genesis block and reinitialise the chain
	if err := rawdb.WriteBlock(bc.db, genesis); err != nil {
		return err
	}

	bc.genesisBlock = genesis
	if err := bc.insert(bc.genesisBlock); err != nil {
		return err
	}
	bc.hc.SetGenesis(bc.genesisBlock.Header())
	if err := bc.hc.SetCurrentHeader(bc.genesisBlock.Header()); err != nil {
		return err
	}
	bc.currentBlock.Store(bc.genesisBlock)
	headBlockGauge.Update(int64(bc.genesisBlock.NumberU64()))
	bc.currentFastBlock.Store(bc.genesisBlock)
	headFastBlockGauge.Update(int64(bc.genesisBlock.NumberU64()))
	return nil
}

// repair tries to repair the current blockchain by rolling back the current block
// until one with associated state is found. This is needed to fix incomplete db
// writes caused either by crashes/power outages, or simply non-committed tries.
//
// This method only rolls back the current block. The current header and current
// fast block are left intact.
func (bc *BlockChain) repair(head **types.Block) error {
	valsToRemove := map[common.Address]struct{}{}
	for {
		// Abort if we've rewound to a head block that does have associated state
		if _, err := state.New((*head).Root(), bc.stateCache); err == nil {
			utils.Logger().Info().
				Str("number", (*head).Number().String()).
				Str("hash", (*head).Hash().Hex()).
				Msg("Rewound blockchain to past state")
			return bc.removeInValidatorList(valsToRemove)
		}
		// Repair last commit sigs
		lastSig := (*head).Header().LastCommitSignature()
		sigAndBitMap := append(lastSig[:], (*head).Header().LastCommitBitmap()...)
		bc.WriteCommitSig((*head).NumberU64()-1, sigAndBitMap)

		// Otherwise rewind one block and recheck state availability there
		for _, stkTxn := range (*head).StakingTransactions() {
			if stkTxn.StakingType() == staking.DirectiveCreateValidator {
				if addr, err := stkTxn.SenderAddress(); err == nil {
					valsToRemove[addr] = struct{}{}
				} else {
					return err
				}
			}
		}
		block := bc.GetBlock((*head).ParentHash(), (*head).NumberU64()-1)
		if block == nil {
			return fmt.Errorf("missing block %d [%x]", (*head).NumberU64()-1, (*head).ParentHash())
		}
		*head = block
	}
}

// This func is used to remove the validator addresses from the validator list.
func (bc *BlockChain) removeInValidatorList(toRemove map[common.Address]struct{}) error {
	if len(toRemove) == 0 {
		return nil
	}
	utils.Logger().Info().
		Interface("validators", toRemove).
		Msg("Removing validators from validator list")

	existingVals, err := bc.ReadValidatorList()
	if err != nil {
		return err
	}
	newVals := []common.Address{}
	for _, addr := range existingVals {
		if _, ok := toRemove[addr]; !ok {
			newVals = append(newVals, addr)
		}
	}
	return bc.WriteValidatorList(bc.db, newVals)
}

// Export writes the active chain to the given writer.
func (bc *BlockChain) Export(w io.Writer) error {
	return bc.ExportN(w, uint64(0), bc.CurrentBlock().NumberU64())
}

// ExportN writes a subset of the active chain to the given writer.
func (bc *BlockChain) ExportN(w io.Writer, first uint64, last uint64) error {
	bc.mu.RLock()
	defer bc.mu.RUnlock()

	if first > last {
		return fmt.Errorf("export failed: first (%d) is greater than last (%d)", first, last)
	}
	utils.Logger().Info().Uint64("count", last-first+1).Msg("Exporting batch of blocks")

	start, reported := time.Now(), time.Now()
	for nr := first; nr <= last; nr++ {
		block := bc.GetBlockByNumber(nr)
		if block == nil {
			return fmt.Errorf("export failed on #%d: not found", nr)
		}
		if err := block.EncodeRLP(w); err != nil {
			return err
		}
		if time.Since(reported) >= statsReportLimit {
			utils.Logger().Info().
				Uint64("exported", block.NumberU64()-first).
				Str("elapsed", common.PrettyDuration(time.Since(start)).String()).
				Msg("Exporting blocks")
			reported = time.Now()
		}
	}

	return nil
}

// writeHeadBlock writes a new head block
func (bc *BlockChain) writeHeadBlock(block *types.Block) error {
	// If the block is on a side chain or an unknown one, force other heads onto it too
	updateHeads := rawdb.ReadCanonicalHash(bc.db, block.NumberU64()) != block.Hash()

	// Add the block to the canonical chain number scheme and mark as the head
	batch := bc.ChainDb().NewBatch()
	if err := rawdb.WriteCanonicalHash(batch, block.Hash(), block.NumberU64()); err != nil {
		return err
	}
	if err := rawdb.WriteHeadBlockHash(batch, block.Hash()); err != nil {
		return err
	}
	if err := batch.Write(); err != nil {
		return err
	}

	bc.currentBlock.Store(block)
	headBlockGauge.Update(int64(block.NumberU64()))

	// If the block is better than our head or is on a different chain, force update heads
	if updateHeads {
		if err := bc.hc.SetCurrentHeader(block.Header()); err != nil {
			return errors.Wrap(err, "HeaderChain SetCurrentHeader")
		}
		if err := rawdb.WriteHeadFastBlockHash(bc.db, block.Hash()); err != nil {
			return err
		}

		bc.currentFastBlock.Store(block)
		headFastBlockGauge.Update(int64(block.NumberU64()))
	}
	return nil
}

// insert injects a new head block into the current block chain. This method
// assumes that the block is indeed a true head. It will also reset the head
// header and the head fast sync block to this very same block if they are older
// or if they are on a different side chain.
//
// Note, this function assumes that the `mu` mutex is held!
func (bc *BlockChain) insert(block *types.Block) error {
	return bc.writeHeadBlock(block)
}

// Genesis retrieves the chain's genesis block.
func (bc *BlockChain) Genesis() *types.Block {
	return bc.genesisBlock
}

// GetBody retrieves a block body (transactions and uncles) from the database by
// hash, caching it if found.
func (bc *BlockChain) GetBody(hash common.Hash) *types.Body {
	// Short circuit if the body's already in the cache, retrieve otherwise
	if cached, ok := bc.bodyCache.Get(hash); ok {
		body := cached.(*types.Body)
		return body
	}
	number := bc.hc.GetBlockNumber(hash)
	if number == nil {
		return nil
	}
	body := rawdb.ReadBody(bc.db, hash, *number)
	if body == nil {
		return nil
	}
	// Cache the found body for next time and return
	bc.bodyCache.Add(hash, body)
	return body
}

// GetBodyRLP retrieves a block body in RLP encoding from the database by hash,
// caching it if found.
func (bc *BlockChain) GetBodyRLP(hash common.Hash) rlp.RawValue {
	// Short circuit if the body's already in the cache, retrieve otherwise
	if cached, ok := bc.bodyRLPCache.Get(hash); ok {
		return cached.(rlp.RawValue)
	}
	number := bc.hc.GetBlockNumber(hash)
	if number == nil {
		return nil
	}
	body := rawdb.ReadBodyRLP(bc.db, hash, *number)
	if len(body) == 0 {
		return nil
	}
	// Cache the found body for next time and return
	bc.bodyRLPCache.Add(hash, body)
	return body
}

// HasBlock checks if a block is fully present in the database or not.
func (bc *BlockChain) HasBlock(hash common.Hash, number uint64) bool {
	if bc.blockCache.Contains(hash) {
		return true
	}
	return rawdb.HasBody(bc.db, hash, number)
}

// HasState checks if state trie is fully present in the database or not.
func (bc *BlockChain) HasState(hash common.Hash) bool {
	_, err := bc.stateCache.OpenTrie(hash)
	return err == nil
}

// HasBlockAndState checks if a block and associated state trie is fully present
// in the database or not, caching it if present.
func (bc *BlockChain) HasBlockAndState(hash common.Hash, number uint64) bool {
	// Check first that the block itself is known
	block := bc.GetBlock(hash, number)
	if block == nil {
		return false
	}
	return bc.HasState(block.Root())
}

// GetBlock retrieves a block from the database by hash and number,
// caching it if found.
func (bc *BlockChain) GetBlock(hash common.Hash, number uint64) *types.Block {
	// Short circuit if the block's already in the cache, retrieve otherwise
	if block, ok := bc.blockCache.Get(hash); ok {
		return block.(*types.Block)
	}
	block := rawdb.ReadBlock(bc.db, hash, number)
	if block == nil {
		return nil
	}
	// Cache the found block for next time and return
	bc.blockCache.Add(block.Hash(), block)
	return block
}

// GetBlockByHash retrieves a block from the database by hash, caching it if found.
func (bc *BlockChain) GetBlockByHash(hash common.Hash) *types.Block {
	number := bc.hc.GetBlockNumber(hash)
	if number == nil {
		return nil
	}
	return bc.GetBlock(hash, *number)
}

// GetBlockByNumber retrieves a block from the database by number, caching it
// (associated with its hash) if found.
func (bc *BlockChain) GetBlockByNumber(number uint64) *types.Block {
	hash := rawdb.ReadCanonicalHash(bc.db, number)
	if hash == (common.Hash{}) {
		return nil
	}
	return bc.GetBlock(hash, number)
}

// GetReceiptsByHash retrieves the receipts for all transactions in a given block.
func (bc *BlockChain) GetReceiptsByHash(hash common.Hash) types.Receipts {
	if receipts, ok := bc.receiptsCache.Get(hash); ok {
		return receipts.(types.Receipts)
	}

	number := rawdb.ReadHeaderNumber(bc.db, hash)
	if number == nil {
		return nil
	}

	receipts := rawdb.ReadReceipts(bc.db, hash, *number)
	bc.receiptsCache.Add(hash, receipts)
	return receipts
}

// GetBlocksFromHash returns the block corresponding to hash and up to n-1 ancestors.
// [deprecated by eth/62]
func (bc *BlockChain) GetBlocksFromHash(hash common.Hash, n int) (blocks []*types.Block) {
	number := bc.hc.GetBlockNumber(hash)
	if number == nil {
		return nil
	}
	for i := 0; i < n; i++ {
		block := bc.GetBlock(hash, *number)
		if block == nil {
			break
		}
		blocks = append(blocks, block)
		hash = block.ParentHash()
		*number--
	}
	return
}

// GetUnclesInChain retrieves all the uncles from a given block backwards until
// a specific distance is reached.
func (bc *BlockChain) GetUnclesInChain(b *types.Block, length int) []*block.Header {
	uncles := []*block.Header{}
	for i := 0; b != nil && i < length; i++ {
		uncles = append(uncles, b.Uncles()...)
		b = bc.GetBlock(b.ParentHash(), b.NumberU64()-1)
	}
	return uncles
}

// TrieNode retrieves a blob of data associated with a trie node (or code hash)
// either from ephemeral in-memory cache, or from persistent storage.
func (bc *BlockChain) TrieNode(hash common.Hash) ([]byte, error) {
	return bc.stateCache.TrieDB().Node(hash)
}

// Stop stops the blockchain service. If any imports are currently in progress
// it will abort them using the procInterrupt.
func (bc *BlockChain) Stop() {
	if !atomic.CompareAndSwapInt32(&bc.running, 0, 1) {
		return
	}

	if err := bc.SavePendingCrossLinks(); err != nil {
		utils.Logger().Error().Err(err).Msg("Failed to save pending cross links")
	}

	// Unsubscribe all subscriptions registered from blockchain
	bc.scope.Close()
	close(bc.quit)
	atomic.StoreInt32(&bc.procInterrupt, 1)

	bc.wg.Wait()

	// Ensure the state of a recent block is also stored to disk before exiting.
	// We're writing three different states to catch different restart scenarios:
	//  - HEAD:     So we don't need to reprocess any blocks in the general case
	//  - HEAD-1:   So we don't do large reorgs if our HEAD becomes an uncle
	//  - HEAD-127: So we have a hard limit on the number of blocks reexecuted
	if !bc.cacheConfig.Disabled {
		triedb := bc.stateCache.TrieDB()

		for _, offset := range []uint64{0, 1, triesInMemory - 1} {
			if number := bc.CurrentBlock().NumberU64(); number > offset {
				recent := bc.GetHeaderByNumber(number - offset)
				if recent != nil {
					utils.Logger().Info().
						Str("block", recent.Number().String()).
						Str("hash", recent.Hash().Hex()).
						Str("root", recent.Root().Hex()).
						Msg("Writing cached state to disk")
					if err := triedb.Commit(recent.Root(), true); err != nil {
						utils.Logger().Error().Err(err).Msg("Failed to commit recent state trie")
					}
				}
			}
		}
		for !bc.triegc.Empty() {
			triedb.Dereference(bc.triegc.PopItem().(common.Hash))
		}
		if size, _ := triedb.Size(); size != 0 {
			utils.Logger().Error().Msg("Dangling trie nodes after full cleanup")
		}
	}
	utils.Logger().Info().Msg("Blockchain manager stopped")
}

func (bc *BlockChain) procFutureBlocks() {
	blocks := make([]*types.Block, 0, bc.futureBlocks.Len())
	for _, hash := range bc.futureBlocks.Keys() {
		if block, exist := bc.futureBlocks.Peek(hash); exist {
			blocks = append(blocks, block.(*types.Block))
		}
	}
	if len(blocks) > 0 {
		types.BlockBy(types.Number).Sort(blocks)

		// Insert one by one as chain insertion needs contiguous ancestry between blocks
		for i := range blocks {
			bc.InsertChain(blocks[i:i+1], true /* verifyHeaders */)
		}
	}
}

// WriteStatus status of write
type WriteStatus byte

// Constants for WriteStatus
const (
	NonStatTy WriteStatus = iota
	CanonStatTy
	SideStatTy
)

// Rollback is designed to remove a chain of links from the database that aren't
// certain enough to be valid.
func (bc *BlockChain) Rollback(chain []common.Hash) error {
	bc.mu.Lock()
	defer bc.mu.Unlock()

	valsToRemove := map[common.Address]struct{}{}
	for i := len(chain) - 1; i >= 0; i-- {
		hash := chain[i]

		currentHeader := bc.hc.CurrentHeader()
		if currentHeader != nil && currentHeader.Hash() == hash {
			parentHeader := bc.GetHeader(currentHeader.ParentHash(), currentHeader.Number().Uint64()-1)
			if parentHeader != nil {
				if err := bc.hc.SetCurrentHeader(parentHeader); err != nil {
					return errors.Wrap(err, "HeaderChain SetCurrentHeader")
				}
			}
		}
		if currentFastBlock := bc.CurrentFastBlock(); currentFastBlock != nil && currentFastBlock.Hash() == hash {
			newFastBlock := bc.GetBlock(currentFastBlock.ParentHash(), currentFastBlock.NumberU64()-1)
			if newFastBlock != nil {
				bc.currentFastBlock.Store(newFastBlock)
				headFastBlockGauge.Update(int64(newFastBlock.NumberU64()))
				rawdb.WriteHeadFastBlockHash(bc.db, newFastBlock.Hash())
			}
		}
		if currentBlock := bc.CurrentBlock(); currentBlock != nil && currentBlock.Hash() == hash {
			newBlock := bc.GetBlock(currentBlock.ParentHash(), currentBlock.NumberU64()-1)
			if newBlock != nil {
				bc.currentBlock.Store(newBlock)
				headBlockGauge.Update(int64(newBlock.NumberU64()))
				if err := rawdb.WriteHeadBlockHash(bc.db, newBlock.Hash()); err != nil {
					return err
				}

				for _, stkTxn := range currentBlock.StakingTransactions() {
					if stkTxn.StakingType() == staking.DirectiveCreateValidator {
						if addr, err := stkTxn.SenderAddress(); err == nil {
							valsToRemove[addr] = struct{}{}
						}
					}
				}
			}
		}
	}
	return bc.removeInValidatorList(valsToRemove)
}

// SetReceiptsData computes all the non-consensus fields of the receipts
func SetReceiptsData(config *params.ChainConfig, block *types.Block, receipts types.Receipts) error {
	signer := types.MakeSigner(config, block.Epoch())
	ethSigner := types.NewEIP155Signer(config.EthCompatibleChainID)

	transactions, stakingTransactions, logIndex := block.Transactions(), block.StakingTransactions(), uint(0)
	if len(transactions)+len(stakingTransactions) != len(receipts) {
		return errors.New("transaction+stakingTransactions and receipt count mismatch")
	}

	// The used gas can be calculated based on previous receipts
	if len(receipts) > 0 && len(transactions) > 0 {
		receipts[0].GasUsed = receipts[0].CumulativeGasUsed
	}
	for j := 1; j < len(transactions); j++ {
		// The transaction hash can be retrieved from the transaction itself
		receipts[j].TxHash = transactions[j].Hash()
		receipts[j].GasUsed = receipts[j].CumulativeGasUsed - receipts[j-1].CumulativeGasUsed
		// The contract address can be derived from the transaction itself
		if transactions[j].To() == nil {
			// Deriving the signer is expensive, only do if it's actually needed
			var from common.Address
			if transactions[j].IsEthCompatible() {
				from, _ = types.Sender(ethSigner, transactions[j])
			} else {
				from, _ = types.Sender(signer, transactions[j])
			}
			receipts[j].ContractAddress = crypto.CreateAddress(from, transactions[j].Nonce())
		}
		// The derived log fields can simply be set from the block and transaction
		for k := 0; k < len(receipts[j].Logs); k++ {
			receipts[j].Logs[k].BlockNumber = block.NumberU64()
			receipts[j].Logs[k].BlockHash = block.Hash()
			receipts[j].Logs[k].TxHash = receipts[j].TxHash
			receipts[j].Logs[k].TxIndex = uint(j)
			receipts[j].Logs[k].Index = logIndex
			logIndex++
		}
	}

	// The used gas can be calculated based on previous receipts
	if len(receipts) > len(transactions) && len(stakingTransactions) > 0 {
		receipts[len(transactions)].GasUsed = receipts[len(transactions)].CumulativeGasUsed
	}
	// in a block, txns are processed before staking txns
	for j := len(transactions) + 1; j < len(transactions)+len(stakingTransactions); j++ {
		// The transaction hash can be retrieved from the staking transaction itself
		receipts[j].TxHash = stakingTransactions[j].Hash()
		receipts[j].GasUsed = receipts[j].CumulativeGasUsed - receipts[j-1].CumulativeGasUsed
		// The derived log fields can simply be set from the block and transaction
		for k := 0; k < len(receipts[j].Logs); k++ {
			receipts[j].Logs[k].BlockNumber = block.NumberU64()
			receipts[j].Logs[k].BlockHash = block.Hash()
			receipts[j].Logs[k].TxHash = receipts[j].TxHash
			receipts[j].Logs[k].TxIndex = uint(j) + uint(len(transactions))
			receipts[j].Logs[k].Index = logIndex
			logIndex++
		}
	}
	return nil
}

// InsertReceiptChain attempts to complete an already existing header chain with
// transaction and receipt data.
func (bc *BlockChain) InsertReceiptChain(blockChain types.Blocks, receiptChain []types.Receipts) (int, error) {
	bc.wg.Add(1)
	defer bc.wg.Done()

	// Do a sanity check that the provided chain is actually ordered and linked
	for i := 1; i < len(blockChain); i++ {
		if blockChain[i].NumberU64() != blockChain[i-1].NumberU64()+1 || blockChain[i].ParentHash() != blockChain[i-1].Hash() {
			utils.Logger().Error().
				Str("number", blockChain[i].Number().String()).
				Str("hash", blockChain[i].Hash().Hex()).
				Str("parent", blockChain[i].ParentHash().Hex()).
				Str("prevnumber", blockChain[i-1].Number().String()).
				Str("prevhash", blockChain[i-1].Hash().Hex()).
				Msg("Non contiguous receipt insert")
			return 0, fmt.Errorf("non contiguous insert: item %d is #%d [%x…], item %d is #%d [%x…] (parent [%x…])", i-1, blockChain[i-1].NumberU64(),
				blockChain[i-1].Hash().Bytes()[:4], i, blockChain[i].NumberU64(), blockChain[i].Hash().Bytes()[:4], blockChain[i].ParentHash().Bytes()[:4])
		}
	}

	var (
		stats = struct{ processed, ignored int32 }{}
		start = time.Now()
		bytes = 0
		batch = bc.db.NewBatch()
	)
	for i, block := range blockChain {
		receipts := receiptChain[i]
		// Short circuit insertion if shutting down or processing failed
		if atomic.LoadInt32(&bc.procInterrupt) == 1 {
			return 0, nil
		}
		// Short circuit if the owner header is unknown
		if !bc.HasHeader(block.Hash(), block.NumberU64()) {
			return 0, fmt.Errorf("containing header #%d [%x…] unknown", block.Number(), block.Hash().Bytes()[:4])
		}
		// Skip if the entire data is already known
		if bc.HasBlock(block.Hash(), block.NumberU64()) {
			stats.ignored++
			continue
		}
		// Compute all the non-consensus fields of the receipts
		if err := SetReceiptsData(bc.chainConfig, block, receipts); err != nil {
			return 0, fmt.Errorf("failed to set receipts data: %v", err)
		}
		// Write all the data out into the database
		if err := rawdb.WriteBody(batch, block.Hash(), block.NumberU64(), block.Body()); err != nil {
			return 0, err
		}
		if err := rawdb.WriteReceipts(batch, block.Hash(), block.NumberU64(), receipts); err != nil {
			return 0, err
		}
		if err := rawdb.WriteBlockTxLookUpEntries(batch, block); err != nil {
			return 0, err
		}
		if err := rawdb.WriteBlockStxLookUpEntries(batch, block); err != nil {
			return 0, err
		}

		stats.processed++

		if batch.ValueSize() >= ethdb.IdealBatchSize {
			if err := batch.Write(); err != nil {
				return 0, err
			}
			bytes += batch.ValueSize()
			batch.Reset()
		}
	}
	if batch.ValueSize() > 0 {
		bytes += batch.ValueSize()
		if err := batch.Write(); err != nil {
			return 0, err
		}
	}

	// Update the head fast sync block if better
	bc.mu.Lock()
	head := blockChain[len(blockChain)-1]
	if td := bc.GetTd(head.Hash(), head.NumberU64()); td != nil { // Rewind may have occurred, skip in that case
		currentFastBlock := bc.CurrentFastBlock()
		if bc.GetTd(currentFastBlock.Hash(), currentFastBlock.NumberU64()).Cmp(td) < 0 {
			rawdb.WriteHeadFastBlockHash(bc.db, head.Hash())
			bc.currentFastBlock.Store(head)
			headFastBlockGauge.Update(int64(head.NumberU64()))
		}
	}
	bc.mu.Unlock()

	utils.Logger().Info().
		Int32("count", stats.processed).
		Str("elapsed", common.PrettyDuration(time.Since(start)).String()).
		Str("age", common.PrettyAge(time.Unix(head.Time().Int64(), 0)).String()).
		Str("head", head.Number().String()).
		Str("hash", head.Hash().Hex()).
		Str("size", common.StorageSize(bytes).String()).
		Int32("ignored", stats.ignored).
		Msg("Imported new block receipts")

	return 0, nil
}

var lastWrite uint64

// WriteBlockWithoutState writes only the block and its metadata to the database,
// but does not write any state. This is used to construct competing side forks
// up to the point where they exceed the canonical total difficulty.
func (bc *BlockChain) WriteBlockWithoutState(block *types.Block, td *big.Int) (err error) {
	bc.wg.Add(1)
	defer bc.wg.Done()

	if err := bc.hc.WriteTd(block.Hash(), block.NumberU64(), td); err != nil {
		return err
	}
	if err := rawdb.WriteBlock(bc.db, block); err != nil {
		return err
	}

	return nil
}

// WriteBlockWithState writes the block and all associated state to the database.
func (bc *BlockChain) WriteBlockWithState(
	block *types.Block, receipts []*types.Receipt,
	cxReceipts []*types.CXReceipt,
	stakeMsgs []staking.StakeMsg,
	delegationsToRemove map[common.Address][]common.Address,
	paid reward.Reader,
	state *state.DB,
) (status WriteStatus, err error) {
	bc.wg.Add(1)
	defer bc.wg.Done()

	// Make sure no inconsistent state is leaked during insertion
	bc.mu.Lock()
	defer bc.mu.Unlock()

	currentBlock := bc.CurrentBlock()
	if currentBlock == nil || block.ParentHash() != currentBlock.Hash() {
		return NonStatTy, errors.New("Hash of parent block doesn't match the current block hash")
	}

	// Commit state object changes to in-memory trie
	root, err := state.Commit(bc.chainConfig.IsS3(block.Epoch()))
	if err != nil {
		return NonStatTy, err
	}

	// Flush trie state into disk if it's archival node or the block is epoch block
	triedb := bc.stateCache.TrieDB()
	if bc.cacheConfig.Disabled || block.IsLastBlockInEpoch() {
		if err := triedb.Commit(root, false); err != nil {
			if isUnrecoverableErr(err) {
				fmt.Printf("Unrecoverable error when committing triedb: %v\nExitting\n", err)
				os.Exit(1)
			}
			return NonStatTy, err
		}
	} else {
		// Full but not archive node, do proper garbage collection
		triedb.Reference(root, common.Hash{}) // metadata reference to keep trie alive
		bc.triegc.Push(root, -int64(block.NumberU64()))

		if current := block.NumberU64(); current > triesInMemory {
			// If we exceeded our memory allowance, flush matured singleton nodes to disk
			var (
				nodes, imgs = triedb.Size()
				limit       = common.StorageSize(bc.cacheConfig.TrieNodeLimit) * 1024 * 1024
			)
			if nodes > limit || imgs > 4*1024*1024 {
				triedb.Cap(limit - ethdb.IdealBatchSize)
			}
			// Find the next state trie we need to commit
			header := bc.GetHeaderByNumber(current - triesInMemory)
			if header != nil {
				chosen := header.Number().Uint64()

				// If we exceeded out time allowance, flush an entire trie to disk
				if bc.gcproc > bc.cacheConfig.TrieTimeLimit {
					// If we're exceeding limits but haven't reached a large enough memory gap,
					// warn the user that the system is becoming unstable.
					if chosen < lastWrite+triesInMemory && bc.gcproc >= 2*bc.cacheConfig.TrieTimeLimit {
						utils.Logger().Info().
							Dur("time", bc.gcproc).
							Dur("allowance", bc.cacheConfig.TrieTimeLimit).
							Float64("optimum", float64(chosen-lastWrite)/triesInMemory).
							Msg("State in memory for too long, committing")
					}
					// Flush an entire trie and restart the counters
					triedb.Commit(header.Root(), true)
					lastWrite = chosen
					bc.gcproc = 0
				}
				// Garbage collect anything below our required write retention
				for !bc.triegc.Empty() {
					root, number := bc.triegc.Pop()
					if uint64(-number) > chosen {
						bc.triegc.Push(root, number)
						break
					}
					if -number > bc.maxGarbCollectedBlkNum {
						bc.maxGarbCollectedBlkNum = -number
					}
					triedb.Dereference(root.(common.Hash))
				}
			}
		}
	}

	batch := bc.db.NewBatch()
	// Write the raw block
	if err := rawdb.WriteBlock(batch, block); err != nil {
		return NonStatTy, err
	}

	// Write offchain data
	if status, err := bc.CommitOffChainData(
		batch, block, receipts,
		cxReceipts, stakeMsgs,
		delegationsToRemove,
		paid, state,
	); err != nil {
		return status, err
	}

	// Write the positional metadata for transaction/receipt lookups and preimages
	if err := rawdb.WriteBlockTxLookUpEntries(batch, block); err != nil {
		return NonStatTy, err
	}
	if err := rawdb.WriteBlockStxLookUpEntries(batch, block); err != nil {
		return NonStatTy, err
	}
	if err := rawdb.WriteCxLookupEntries(batch, block); err != nil {
		return NonStatTy, err
	}
	if err := rawdb.WritePreimages(batch, block.NumberU64(), state.Preimages()); err != nil {
		return NonStatTy, err
	}

	if bc.IsEnablePruneBeaconChainFeature() {
		if block.Number().Cmp(big.NewInt(pruneBeaconChainBlockBefore)) > 0 && block.Epoch().Cmp(big.NewInt(pruneBeaconChainBeforeEpoch)) > 0 {
			maxBlockNum := big.NewInt(0).Sub(block.Number(), big.NewInt(pruneBeaconChainBlockBefore)).Uint64()
			maxEpoch := big.NewInt(0).Sub(block.Epoch(), big.NewInt(pruneBeaconChainBeforeEpoch))
			go func() {
				err := bc.blockchainPruner.Start(maxBlockNum, maxEpoch)
				if err != nil {
					utils.Logger().Info().Err(err).Msg("pruneBeaconChain init error")
					return
				}
			}()
		}
	}

	if err := batch.Write(); err != nil {
		if isUnrecoverableErr(err) {
			fmt.Printf("Unrecoverable error when writing leveldb: %v\nExitting\n", err)
			os.Exit(1)
		}
		return NonStatTy, err
	}

	// Update current block
	if err := bc.writeHeadBlock(block); err != nil {
		return NonStatTy, errors.Wrap(err, "writeHeadBlock")
	}

	bc.futureBlocks.Remove(block.Hash())
	return CanonStatTy, nil
}

// GetMaxGarbageCollectedBlockNumber ..
func (bc *BlockChain) GetMaxGarbageCollectedBlockNumber() int64 {
	return bc.maxGarbCollectedBlkNum
}

// InsertChain attempts to insert the given batch of blocks in to the canonical
// chain or, otherwise, create a fork. If an error is returned it will return
// the index number of the failing block as well an error describing what went
// wrong.
//
// After insertion is done, all accumulated events will be fired.
func (bc *BlockChain) InsertChain(chain types.Blocks, verifyHeaders bool) (int, error) {
	n, events, logs, err := bc.insertChain(chain, verifyHeaders)
	bc.PostChainEvents(events, logs)
	return n, err
}

// insertChain will execute the actual chain insertion and event aggregation. The
// only reason this method exists as a separate one is to make locking cleaner
// with deferred statements.
func (bc *BlockChain) insertChain(chain types.Blocks, verifyHeaders bool) (int, []interface{}, []*types.Log, error) {
	// Sanity check that we have something meaningful to import
	if len(chain) == 0 {
		return 0, nil, nil, nil
	}
	// Do a sanity check that the provided chain is actually ordered and linked
	for i := 1; i < len(chain); i++ {
		if chain[i].NumberU64() != chain[i-1].NumberU64()+1 || chain[i].ParentHash() != chain[i-1].Hash() {
			// Chain broke ancestry, log a message (programming error) and skip insertion
			utils.Logger().Error().
				Str("number", chain[i].Number().String()).
				Str("hash", chain[i].Hash().Hex()).
				Str("parent", chain[i].ParentHash().Hex()).
				Str("prevnumber", chain[i-1].Number().String()).
				Str("prevhash", chain[i-1].Hash().Hex()).
				Msg("insertChain: non contiguous block insert")

			return 0, nil, nil, fmt.Errorf("non contiguous insert: item %d is #%d [%x…], item %d is #%d [%x…] (parent [%x…])", i-1, chain[i-1].NumberU64(),
				chain[i-1].Hash().Bytes()[:4], i, chain[i].NumberU64(), chain[i].Hash().Bytes()[:4], chain[i].ParentHash().Bytes()[:4])
		}
	}
	// Pre-checks passed, start the full block imports
	bc.wg.Add(1)
	defer bc.wg.Done()

	bc.chainmu.Lock()
	defer bc.chainmu.Unlock()

	// A queued approach to delivering events. This is generally
	// faster than direct delivery and requires much less mutex
	// acquiring.
	var (
		stats         = insertStats{startTime: mclock.Now()}
		events        = make([]interface{}, 0, len(chain))
		lastCanon     *types.Block
		coalescedLogs []*types.Log
	)

	var verifyHeadersResults <-chan error

	// If the block header chain has not been verified, conduct header verification here.
	if verifyHeaders {
		headers := make([]*block.Header, len(chain))
		seals := make([]bool, len(chain))

		for i, block := range chain {
			headers[i] = block.Header()
			seals[i] = true
		}
		// Note that VerifyHeaders verifies headers in the chain in parallel
		abort, results := bc.Engine().VerifyHeaders(bc, headers, seals)
		verifyHeadersResults = results
		defer close(abort)
	}

	// Start a parallel signature recovery (signer will fluke on fork transition, minimal perf loss)
	//senderCacher.recoverFromBlocks(types.MakeSigner(bc.chainConfig, chain[0].Number()), chain)

	// Iterate over the blocks and insert when the verifier permits
	for i, block := range chain {
		// If the chain is terminating, stop processing blocks
		if atomic.LoadInt32(&bc.procInterrupt) == 1 {
			utils.Logger().Debug().Msg("Premature abort during blocks processing")
			break
		}
		// Wait for the block's verification to complete
		bstart := time.Now()

		var err error
		if verifyHeaders {
			err = <-verifyHeadersResults
		}
		if err == nil {
			err = bc.Validator().ValidateBody(block)
		}
		switch {
		case err == ErrKnownBlock:
			// Block and state both already known. However if the current block is below
			// this number we did a rollback and we should reimport it nonetheless.
			if bc.CurrentBlock().NumberU64() >= block.NumberU64() {
				stats.ignored++
				continue
			}

		case err == consensus_engine.ErrFutureBlock:
			// Allow up to MaxFuture second in the future blocks. If this limit is exceeded
			// the chain is discarded and processed at a later time if given.
			max := big.NewInt(time.Now().Unix() + maxTimeFutureBlocks)
			if block.Time().Cmp(max) > 0 {
				return i, events, coalescedLogs, fmt.Errorf("future block: %v > %v", block.Time(), max)
			}
			bc.futureBlocks.Add(block.Hash(), block)
			stats.queued++
			continue

		case err == consensus_engine.ErrUnknownAncestor && bc.futureBlocks.Contains(block.ParentHash()):
			bc.futureBlocks.Add(block.Hash(), block)
			stats.queued++
			continue

		case err == consensus_engine.ErrPrunedAncestor:
			// TODO: add fork choice mechanism
			// Block competing with the canonical chain, store in the db, but don't process
			// until the competitor TD goes above the canonical TD
			//currentBlock := bc.CurrentBlock()
			//localTd := bc.GetTd(currentBlock.Hash(), currentBlock.NumberU64())
			//externTd := new(big.Int).Add(bc.GetTd(block.ParentHash(), block.NumberU64()-1), block.Difficulty())
			//if localTd.Cmp(externTd) > 0 {
			//	if err = bc.WriteBlockWithoutState(block, externTd); err != nil {
			//		return i, events, coalescedLogs, err
			//	}
			//	continue
			//}
			// Competitor chain beat canonical, gather all blocks from the common ancestor
			var winner []*types.Block

			parent := bc.GetBlock(block.ParentHash(), block.NumberU64()-1)
			for parent != nil && !bc.HasState(parent.Root()) {
				winner = append(winner, parent)
				parent = bc.GetBlock(parent.ParentHash(), parent.NumberU64()-1)
			}
			for j := 0; j < len(winner)/2; j++ {
				winner[j], winner[len(winner)-1-j] = winner[len(winner)-1-j], winner[j]
			}
			// Prune in case non-empty winner chain
			if len(winner) > 0 {
				// Import all the pruned blocks to make the state available
				bc.chainmu.Unlock()
				_, evs, logs, err := bc.insertChain(winner, true /* verifyHeaders */)
				bc.chainmu.Lock()
				events, coalescedLogs = evs, logs

				if err != nil {
					return i, events, coalescedLogs, err
				}
			}

		case err != nil:
			bc.reportBlock(block, nil, err)
			return i, events, coalescedLogs, err
		}

		// Create a new statedb using the parent block and report an
		// error if it fails.
		var parent *types.Block
		if i == 0 {
			parent = bc.GetBlock(block.ParentHash(), block.NumberU64()-1)
		} else {
			parent = chain[i-1]
		}
		state, err := state.New(parent.Root(), bc.stateCache)
		if err != nil {
			return i, events, coalescedLogs, err
		}

		// Process block using the parent state as reference point.
		substart := time.Now()
		receipts, cxReceipts, stakeMsgs, delegationsToRemove, logs, usedGas, payout, newState, err := bc.processor.Process(
			block, state, bc.vmConfig, true,
		)
		state = newState // update state in case the new state is cached.
		if err != nil {
			bc.reportBlock(block, receipts, err)
			return i, events, coalescedLogs, err
		}

		// Update the metrics touched during block processing
		accountReadTimer.Update(state.AccountReads)           // Account reads are complete, we can mark them
		storageReadTimer.Update(state.StorageReads)           // Storage reads are complete, we can mark them
		accountUpdateTimer.Update(state.AccountUpdates)       // Account updates are complete, we can mark them
		storageUpdateTimer.Update(state.StorageUpdates)       // Storage updates are complete, we can mark them
		triehash := state.AccountHashes + state.StorageHashes // Save to not double count in validation
		trieproc := state.AccountReads + state.AccountUpdates
		trieproc += state.StorageReads + state.StorageUpdates
		blockExecutionTimer.Update(time.Since(substart) - trieproc - triehash)

		// Validate the state using the default validator
		substart = time.Now()
		if err := bc.Validator().ValidateState(
			block, state, receipts, cxReceipts, usedGas,
		); err != nil {
			bc.reportBlock(block, receipts, err)
			return i, events, coalescedLogs, err
		}
		proctime := time.Since(bstart)

		// Update the metrics touched during block validation
		accountHashTimer.Update(state.AccountHashes) // Account hashes are complete, we can mark them
		storageHashTimer.Update(state.StorageHashes) // Storage hashes are complete, we can mark them
		blockValidationTimer.Update(time.Since(substart) - (state.AccountHashes + state.StorageHashes - triehash))

		// Write the block to the chain and get the status.
		substart = time.Now()
		status, err := bc.WriteBlockWithState(
			block, receipts, cxReceipts, stakeMsgs, delegationsToRemove, payout, state,
		)
		if err != nil {
			return i, events, coalescedLogs, err
		}
		logger := utils.Logger().With().
			Str("number", block.Number().String()).
			Str("hash", block.Hash().Hex()).
			Int("uncles", len(block.Uncles())).
			Int("txs", len(block.Transactions())).
			Int("stakingTxs", len(block.StakingTransactions())).
			Uint64("gas", block.GasUsed()).
			Str("elapsed", common.PrettyDuration(time.Since(bstart)).String()).
			Logger()

		// Update the metrics touched during block commit
		accountCommitTimer.Update(state.AccountCommits) // Account commits are complete, we can mark them
		storageCommitTimer.Update(state.StorageCommits) // Storage commits are complete, we can mark them

		blockWriteTimer.Update(time.Since(substart) - state.AccountCommits - state.StorageCommits)
		blockInsertTimer.UpdateSince(bstart)

		switch status {
		case CanonStatTy:
			logger.Info().Msg("Inserted new block")
			coalescedLogs = append(coalescedLogs, logs...)
			blockInsertTimer.UpdateSince(bstart)
			events = append(events, ChainEvent{block, block.Hash(), logs})
			lastCanon = block

			// Only count canonical blocks for GC processing time
			bc.gcproc += proctime
		}

		stats.processed++
		stats.usedGas += usedGas
		cache, _ := bc.stateCache.TrieDB().Size()
		stats.report(chain, i, cache)
	}
	// Append a single chain head event if we've progressed the chain
	if lastCanon != nil && bc.CurrentBlock().Hash() == lastCanon.Hash() {
		events = append(events, ChainHeadEvent{lastCanon})
	}

	return 0, events, coalescedLogs, nil
}

// insertStats tracks and reports on block insertion.
type insertStats struct {
	queued, processed, ignored int
	usedGas                    uint64
	lastIndex                  int
	startTime                  mclock.AbsTime
}

// statsReportLimit is the time limit during import and export after which we
// always print out progress. This avoids the user wondering what's going on.
const statsReportLimit = 8 * time.Second

// report prints statistics if some number of blocks have been processed
// or more than a few seconds have passed since the last message.
func (st *insertStats) report(chain []*types.Block, index int, cache common.StorageSize) {
	// Fetch the timings for the batch
	var (
		now     = mclock.Now()
		elapsed = time.Duration(now) - time.Duration(st.startTime)
	)
	// If we're at the last block of the batch or report period reached, log
	if index == len(chain)-1 || elapsed >= statsReportLimit {
		var (
			end = chain[index]
			txs = countTransactions(chain[st.lastIndex : index+1])
		)

		context := utils.Logger().With().
			Int("blocks", st.processed).
			Int("txs", txs).
			Float64("mgas", float64(st.usedGas)/1000000).
			Str("elapsed", common.PrettyDuration(elapsed).String()).
			Float64("mgasps", float64(st.usedGas)*1000/float64(elapsed)).
			Str("number", end.Number().String()).
			Str("hash", end.Hash().Hex()).
			Str("cache", cache.String())

		if timestamp := time.Unix(end.Time().Int64(), 0); time.Since(timestamp) > time.Minute {
			context = context.Str("age", common.PrettyAge(timestamp).String())
		}

		if st.queued > 0 {
			context = context.Int("queued", st.queued)
		}
		if st.ignored > 0 {
			context = context.Int("ignored", st.ignored)
		}

		logger := context.Logger()
		logger.Info().Msg("Imported new chain segment")

		*st = insertStats{startTime: now, lastIndex: index + 1}
	}
}

func countTransactions(chain []*types.Block) (c int) {
	for _, b := range chain {
		c += len(b.Transactions())
	}
	return c
}

// PostChainEvents iterates over the events generated by a chain insertion and
// posts them into the event feed.
// TODO: Should not expose PostChainEvents. The chain events should be posted in WriteBlock.
func (bc *BlockChain) PostChainEvents(events []interface{}, logs []*types.Log) {
	// post event logs for further processing
	if logs != nil {
		bc.logsFeed.Send(logs)
	}
	for _, event := range events {
		switch ev := event.(type) {
		case ChainEvent:
			bc.chainFeed.Send(ev)

		case ChainHeadEvent:
			bc.chainHeadFeed.Send(ev)

		case ChainSideEvent:
			bc.chainSideFeed.Send(ev)
		}
	}
}

func (bc *BlockChain) update() {
	futureTimer := time.NewTicker(5 * time.Second)
	defer futureTimer.Stop()
	for {
		select {
		case <-futureTimer.C:
			bc.procFutureBlocks()
		case <-bc.quit:
			return
		}
	}
}

// BadBlock ..
type BadBlock struct {
	Block  *types.Block
	Reason error
}

// MarshalJSON ..
func (b BadBlock) MarshalJSON() ([]byte, error) {
	return json.Marshal(struct {
		Block  *block.Header `json:"header"`
		Reason string        `json:"error-cause"`
	}{
		b.Block.Header(),
		b.Reason.Error(),
	})
}

// BadBlocks returns a list of the last 'bad blocks' that
// the client has seen on the network
func (bc *BlockChain) BadBlocks() []BadBlock {
	blocks := make([]BadBlock, bc.badBlocks.Len())
	for _, hash := range bc.badBlocks.Keys() {
		if blk, exist := bc.badBlocks.Peek(hash); exist {
			blocks = append(blocks, blk.(BadBlock))
		}
	}
	return blocks
}

// addBadBlock adds a bad block to the bad-block LRU cache
func (bc *BlockChain) addBadBlock(block *types.Block, reason error) {
	bc.badBlocks.Add(block.Hash(), BadBlock{block, reason})
}

// reportBlock logs a bad block error.
func (bc *BlockChain) reportBlock(
	block *types.Block, receipts types.Receipts, err error,
) {
	bc.addBadBlock(block, err)
	var receiptString string
	for _, receipt := range receipts {
		receiptString += fmt.Sprintf("\t%v\n", receipt)
	}
	utils.Logger().Error().Msgf(`
########## BAD BLOCK #########
Chain config: %v

Number: %v
Epoch: %v
NumTxn: %v
NumStkTxn: %v
Hash: 0x%x
%v

Error: %v
##############################
`, bc.chainConfig,
		block.Number(),
		block.Epoch(),
		len(block.Transactions()),
		len(block.StakingTransactions()),
		block.Hash(),
		receiptString,
		err,
	)
	for i, tx := range block.StakingTransactions() {
		utils.Logger().Error().
			Msgf("StakingTxn %d: %s, %v", i, tx.StakingType().String(), tx.StakingMessage())
	}
}

// InsertHeaderChain attempts to insert the given header chain in to the local
// chain, possibly creating a reorg. If an error is returned, it will return the
// index number of the failing header as well an error describing what went wrong.
//
// The verify parameter can be used to fine tune whether nonce verification
// should be done or not. The reason behind the optional check is because some
// of the header retrieval mechanisms already need to verify nonces, as well as
// because nonces can be verified sparsely, not needing to check each.
func (bc *BlockChain) InsertHeaderChain(chain []*block.Header, checkFreq int) (int, error) {
	start := time.Now()
	if i, err := bc.hc.ValidateHeaderChain(chain, checkFreq); err != nil {
		return i, err
	}

	// Make sure only one thread manipulates the chain at once
	bc.chainmu.Lock()
	defer bc.chainmu.Unlock()

	bc.wg.Add(1)
	defer bc.wg.Done()

	whFunc := func(header *block.Header) error {
		bc.mu.Lock()
		defer bc.mu.Unlock()

		_, err := bc.hc.WriteHeader(header)
		return err
	}

	return bc.hc.InsertHeaderChain(chain, whFunc, start)
}

// CurrentHeader retrieves the current head header of the canonical chain. The
// header is retrieved from the HeaderChain's internal cache.
func (bc *BlockChain) CurrentHeader() *block.Header {
	return bc.hc.CurrentHeader()
}

// GetTd retrieves a block's total difficulty in the canonical chain from the
// database by hash and number, caching it if found.
func (bc *BlockChain) GetTd(hash common.Hash, number uint64) *big.Int {
	return bc.hc.GetTd(hash, number)
}

// GetTdByHash retrieves a block's total difficulty in the canonical chain from the
// database by hash, caching it if found.
func (bc *BlockChain) GetTdByHash(hash common.Hash) *big.Int {
	return bc.hc.GetTdByHash(hash)
}

// GetHeader retrieves a block header from the database by hash and number,
// caching it if found.
func (bc *BlockChain) GetHeader(hash common.Hash, number uint64) *block.Header {
	return bc.hc.GetHeader(hash, number)
}

// GetHeaderByHash retrieves a block header from the database by hash, caching it if
// found.
func (bc *BlockChain) GetHeaderByHash(hash common.Hash) *block.Header {
	return bc.hc.GetHeaderByHash(hash)
}

// HasHeader checks if a block header is present in the database or not, caching
// it if present.
func (bc *BlockChain) HasHeader(hash common.Hash, number uint64) bool {
	return bc.hc.HasHeader(hash, number)
}

// GetBlockHashesFromHash retrieves a number of block hashes starting at a given
// hash, fetching towards the genesis block.
func (bc *BlockChain) GetBlockHashesFromHash(hash common.Hash, max uint64) []common.Hash {
	return bc.hc.GetBlockHashesFromHash(hash, max)
}

// GetAncestor retrieves the Nth ancestor of a given block. It assumes that either the given block or
// a close ancestor of it is canonical. maxNonCanonical points to a downwards counter limiting the
// number of blocks to be individually checked before we reach the canonical chain.
//
// Note: ancestor == 0 returns the same block, 1 returns its parent and so on.
func (bc *BlockChain) GetAncestor(hash common.Hash, number, ancestor uint64, maxNonCanonical *uint64) (common.Hash, uint64) {
	bc.chainmu.Lock()
	defer bc.chainmu.Unlock()

	return bc.hc.GetAncestor(hash, number, ancestor, maxNonCanonical)
}

// GetHeaderByNumber retrieves a block header from the database by number,
// caching it (associated with its hash) if found.
func (bc *BlockChain) GetHeaderByNumber(number uint64) *block.Header {
	return bc.hc.GetHeaderByNumber(number)
}

// Config retrieves the blockchain's chain configuration.
func (bc *BlockChain) Config() *params.ChainConfig { return bc.chainConfig }

// Engine retrieves the blockchain's consensus engine.
func (bc *BlockChain) Engine() consensus_engine.Engine { return bc.engine }

// SubscribeRemovedLogsEvent registers a subscription of RemovedLogsEvent.
func (bc *BlockChain) SubscribeRemovedLogsEvent(ch chan<- RemovedLogsEvent) event.Subscription {
	return bc.scope.Track(bc.rmLogsFeed.Subscribe(ch))
}

// SubscribeChainEvent registers a subscription of ChainEvent.
func (bc *BlockChain) SubscribeChainEvent(ch chan<- ChainEvent) event.Subscription {
	return bc.scope.Track(bc.chainFeed.Subscribe(ch))
}

// SubscribeChainHeadEvent registers a subscription of ChainHeadEvent.
func (bc *BlockChain) SubscribeChainHeadEvent(ch chan<- ChainHeadEvent) event.Subscription {
	return bc.scope.Track(bc.chainHeadFeed.Subscribe(ch))
}

// SubscribeChainSideEvent registers a subscription of ChainSideEvent.
func (bc *BlockChain) SubscribeChainSideEvent(ch chan<- ChainSideEvent) event.Subscription {
	return bc.scope.Track(bc.chainSideFeed.Subscribe(ch))
}

// SubscribeLogsEvent registers a subscription of []*types.Log.
func (bc *BlockChain) SubscribeLogsEvent(ch chan<- []*types.Log) event.Subscription {
	return bc.scope.Track(bc.logsFeed.Subscribe(ch))
}

// ReadShardState retrieves sharding state given the epoch number.
func (bc *BlockChain) ReadShardState(epoch *big.Int) (*shard.State, error) {
	cacheKey := string(epoch.Bytes())
	if cached, ok := bc.shardStateCache.Get(cacheKey); ok {
		shardState := cached.(*shard.State)
		return shardState, nil
	}
	shardState, err := rawdb.ReadShardState(bc.db, epoch)
	if err != nil {
		if strings.Contains(err.Error(), rawdb.MsgNoShardStateFromDB) &&
			shard.Schedule.IsSkippedEpoch(bc.ShardID(), epoch) {
			return nil, fmt.Errorf("epoch skipped on chain: %w", err)
		}
		return nil, err
	}
	bc.shardStateCache.Add(cacheKey, shardState)
	return shardState, nil
}

// WriteShardStateBytes saves the given sharding state under the given epoch number.
func (bc *BlockChain) WriteShardStateBytes(db rawdb.DatabaseWriter,
	epoch *big.Int, shardState []byte,
) (*shard.State, error) {
	decodeShardState, err := shard.DecodeWrapper(shardState)
	if err != nil {
		return nil, err
	}
	err = rawdb.WriteShardStateBytes(db, epoch, shardState)
	if err != nil {
		return nil, err
	}
	cacheKey := string(epoch.Bytes())
	bc.shardStateCache.Add(cacheKey, decodeShardState)
	return decodeShardState, nil
}

// ReadCommitSig retrieves the commit signature on a block.
func (bc *BlockChain) ReadCommitSig(blockNum uint64) ([]byte, error) {
	if cached, ok := bc.lastCommitsCache.Get(blockNum); ok {
		lastCommits := cached.([]byte)
		return lastCommits, nil
	}
	lastCommits, err := rawdb.ReadBlockCommitSig(bc.db, blockNum)
	if err != nil {
		return nil, err
	}
	return lastCommits, nil
}

// WriteCommitSig saves the commits signatures signed on a block.
func (bc *BlockChain) WriteCommitSig(blockNum uint64, lastCommits []byte) error {
	err := rawdb.WriteBlockCommitSig(bc.db, blockNum, lastCommits)
	if err != nil {
		return err
	}
	bc.lastCommitsCache.Add(blockNum, lastCommits)
	return nil
}

// GetVdfByNumber retrieves the rand seed given the block number, return 0 if not exist
func (bc *BlockChain) GetVdfByNumber(number uint64) []byte {
	header := bc.GetHeaderByNumber(number)
	if header == nil {
		return []byte{}
	}

	return header.Vdf()
}

// GetVrfByNumber retrieves the randomness preimage given the block number, return 0 if not exist
func (bc *BlockChain) GetVrfByNumber(number uint64) []byte {
	header := bc.GetHeaderByNumber(number)
	if header == nil {
		return []byte{}
	}
	return header.Vrf()
}

// ChainDb returns the database
func (bc *BlockChain) ChainDb() ethdb.Database { return bc.db }

// GetEpochBlockNumber returns the first block number of the given epoch.
func (bc *BlockChain) GetEpochBlockNumber(epoch *big.Int) (*big.Int, error) {
	// Try cache first
	cacheKey := string(epoch.Bytes())
	if cachedValue, ok := bc.epochCache.Get(cacheKey); ok {
		return (&big.Int{}).SetBytes([]byte(cachedValue.(string))), nil
	}
	blockNum, err := rawdb.ReadEpochBlockNumber(bc.db, epoch)
	if err != nil {
		return nil, errors.Wrapf(
			err, "cannot read epoch block number from database",
		)
	}
	cachedValue := []byte(blockNum.Bytes())
	bc.epochCache.Add(cacheKey, cachedValue)
	return blockNum, nil
}

// StoreEpochBlockNumber stores the given epoch-first block number.
func (bc *BlockChain) StoreEpochBlockNumber(
	epoch *big.Int, blockNum *big.Int,
) error {
	cacheKey := string(epoch.Bytes())
	cachedValue := []byte(blockNum.Bytes())
	bc.epochCache.Add(cacheKey, cachedValue)
	if err := rawdb.WriteEpochBlockNumber(bc.db, epoch, blockNum); err != nil {
		return errors.Wrapf(
			err, "cannot write epoch block number to database",
		)
	}
	return nil
}

// ReadEpochVrfBlockNums retrieves block numbers with valid VRF for the specified epoch
func (bc *BlockChain) ReadEpochVrfBlockNums(epoch *big.Int) ([]uint64, error) {
	vrfNumbers := []uint64{}
	if cached, ok := bc.randomnessCache.Get("vrf-" + string(epoch.Bytes())); ok {
		encodedVrfNumbers := cached.([]byte)
		if err := rlp.DecodeBytes(encodedVrfNumbers, &vrfNumbers); err != nil {
			return nil, err
		}
		return vrfNumbers, nil
	}

	encodedVrfNumbers, err := rawdb.ReadEpochVrfBlockNums(bc.db, epoch)
	if err != nil {
		return nil, err
	}

	if err := rlp.DecodeBytes(encodedVrfNumbers, &vrfNumbers); err != nil {
		return nil, err
	}
	return vrfNumbers, nil
}

// WriteEpochVrfBlockNums saves block numbers with valid VRF for the specified epoch
func (bc *BlockChain) WriteEpochVrfBlockNums(epoch *big.Int, vrfNumbers []uint64) error {
	encodedVrfNumbers, err := rlp.EncodeToBytes(vrfNumbers)
	if err != nil {
		return err
	}

	err = rawdb.WriteEpochVrfBlockNums(bc.db, epoch, encodedVrfNumbers)
	if err != nil {
		return err
	}
	bc.randomnessCache.Add("vrf-"+string(epoch.Bytes()), encodedVrfNumbers)
	return nil
}

// ReadEpochVdfBlockNum retrieves block number with valid VDF for the specified epoch
func (bc *BlockChain) ReadEpochVdfBlockNum(epoch *big.Int) (*big.Int, error) {
	if cached, ok := bc.randomnessCache.Get("vdf-" + string(epoch.Bytes())); ok {
		encodedVdfNumber := cached.([]byte)
		return new(big.Int).SetBytes(encodedVdfNumber), nil
	}

	encodedVdfNumber, err := rawdb.ReadEpochVdfBlockNum(bc.db, epoch)
	if err != nil {
		return nil, err
	}
	return new(big.Int).SetBytes(encodedVdfNumber), nil
}

// WriteEpochVdfBlockNum saves block number with valid VDF for the specified epoch
func (bc *BlockChain) WriteEpochVdfBlockNum(epoch *big.Int, blockNum *big.Int) error {
	err := rawdb.WriteEpochVdfBlockNum(bc.db, epoch, blockNum.Bytes())
	if err != nil {
		return err
	}

	bc.randomnessCache.Add("vdf-"+string(epoch.Bytes()), blockNum.Bytes())
	return nil
}

// WriteCrossLinks saves the hashes of crosslinks by shardID and blockNum combination key
func (bc *BlockChain) WriteCrossLinks(batch rawdb.DatabaseWriter, cls []types.CrossLink) error {
	var err error
	for i := 0; i < len(cls); i++ {
		cl := cls[i]
		err = rawdb.WriteCrossLinkShardBlock(batch, cl.ShardID(), cl.BlockNum(), cl.Serialize())
	}
	return err
}

// DeleteCrossLinks removes the hashes of crosslinks by shardID and blockNum combination key
func (bc *BlockChain) DeleteCrossLinks(cls []types.CrossLink) error {
	var err error
	for i := 0; i < len(cls); i++ {
		cl := cls[i]
		err = rawdb.DeleteCrossLinkShardBlock(bc.db, cl.ShardID(), cl.BlockNum())
	}
	return err
}

// ReadCrossLink retrieves crosslink given shardID and blockNum.
func (bc *BlockChain) ReadCrossLink(shardID uint32, blockNum uint64) (*types.CrossLink, error) {
	bytes, err := rawdb.ReadCrossLinkShardBlock(bc.db, shardID, blockNum)
	if err != nil {
		return nil, err
	}
	crossLink, err := types.DeserializeCrossLink(bytes)

	return crossLink, err
}

// LastContinuousCrossLink saves the last crosslink of a shard
// This function will update the latest crosslink in the sense that
// any previous block's crosslink is received up to this point
// there is no missing hole between genesis to this crosslink of given shardID
func (bc *BlockChain) LastContinuousCrossLink(batch rawdb.DatabaseWriter, shardID uint32) error {
	oldLink, err := bc.ReadShardLastCrossLink(shardID)
	if oldLink == nil || err != nil {
		return err
	}
	newLink := oldLink
	// Starting from last checkpoint, keeping reading immediate next crosslink until there is a gap
	for i := oldLink.BlockNum() + 1; ; i++ {
		tmp, err := bc.ReadCrossLink(shardID, i)
		if err == nil && tmp != nil && tmp.BlockNum() == i {
			newLink = tmp
		} else {
			break
		}
	}

	if newLink.BlockNum() > oldLink.BlockNum() {
		utils.Logger().Debug().Msgf("LastContinuousCrossLink: latest checkpoint blockNum %d", newLink.BlockNum())
		return rawdb.WriteShardLastCrossLink(batch, shardID, newLink.Serialize())
	}
	return nil
}

// ReadShardLastCrossLink retrieves the last crosslink of a shard.
func (bc *BlockChain) ReadShardLastCrossLink(shardID uint32) (*types.CrossLink, error) {
	bytes, err := rawdb.ReadShardLastCrossLink(bc.db, shardID)
	if err != nil {
		return nil, err
	}
	return types.DeserializeCrossLink(bytes)
}

func (bc *BlockChain) writeSlashes(processed slash.Records) error {
	bytes, err := rlp.EncodeToBytes(processed)
	if err != nil {
		const msg = "failed to encode slashing candidates"
		utils.Logger().Error().Msg(msg)
		return err
	}
	if err := rawdb.WritePendingSlashingCandidates(bc.db, bytes); err != nil {
		return err
	}
	return nil
}

// DeleteFromPendingSlashingCandidates ..
func (bc *BlockChain) DeleteFromPendingSlashingCandidates(
	processed slash.Records,
) error {
	bc.pendingSlashingCandidatesMU.Lock()
	defer bc.pendingSlashingCandidatesMU.Unlock()
	current := bc.ReadPendingSlashingCandidates()
	bc.pendingSlashes = processed.SetDifference(current)
	return bc.writeSlashes(bc.pendingSlashes)
}

// ReadPendingSlashingCandidates retrieves pending slashing candidates
func (bc *BlockChain) ReadPendingSlashingCandidates() slash.Records {
	if !bc.Config().IsStaking(bc.CurrentHeader().Epoch()) {
		return slash.Records{}
	}
	return append(bc.pendingSlashes[0:0], bc.pendingSlashes...)
}

// ReadPendingCrossLinks retrieves pending crosslinks
func (bc *BlockChain) ReadPendingCrossLinks() ([]types.CrossLink, error) {
	cls := []types.CrossLink{}
	bytes := []byte{}
	if cached, ok := bc.pendingCrossLinksCache.Get(pendingCLCacheKey); ok {
		cls = cached.([]types.CrossLink)
		return cls, nil
	} else {
		by, err := rawdb.ReadPendingCrossLinks(bc.db)
		if err != nil || len(by) == 0 {
			return nil, err
		}
		bytes = by
	}
	if err := rlp.DecodeBytes(bytes, &cls); err != nil {
		utils.Logger().Error().Err(err).Msg("Invalid pending crosslink RLP decoding")
		return nil, err
	}

	bc.pendingCrossLinksCache.Add(pendingCLCacheKey, cls)
	return cls, nil
}

// CachePendingCrossLinks caches the pending crosslinks in memory
func (bc *BlockChain) CachePendingCrossLinks(crossLinks []types.CrossLink) error {
	// deduplicate crosslinks if any
	m := map[uint32]map[uint64]types.CrossLink{}
	for _, cl := range crossLinks {
		if _, ok := m[cl.ShardID()]; !ok {
			m[cl.ShardID()] = map[uint64]types.CrossLink{}
		}
		m[cl.ShardID()][cl.BlockNum()] = cl
	}

	cls := []types.CrossLink{}
	for _, m1 := range m {
		for _, cl := range m1 {
			cls = append(cls, cl)
		}
	}
	utils.Logger().Debug().Msgf("[CachePendingCrossLinks] Before Dedup has %d cls, after Dedup has %d cls", len(crossLinks), len(cls))

	bc.pendingCrossLinksCache.Add(pendingCLCacheKey, cls)
	return nil
}

// SavePendingCrossLinks saves the pending crosslinks in db
func (bc *BlockChain) SavePendingCrossLinks() error {
	if cached, ok := bc.pendingCrossLinksCache.Get(pendingCLCacheKey); ok {
		cls := cached.([]types.CrossLink)
		bytes, err := rlp.EncodeToBytes(cls)
		if err != nil {
			return err
		}
		if err := rawdb.WritePendingCrossLinks(bc.db, bytes); err != nil {
			return err
		}
	}
	return nil
}

// AddPendingSlashingCandidates appends pending slashing candidates
func (bc *BlockChain) AddPendingSlashingCandidates(
	candidates slash.Records,
) error {
	bc.pendingSlashingCandidatesMU.Lock()
	defer bc.pendingSlashingCandidatesMU.Unlock()
	current := bc.ReadPendingSlashingCandidates()

	state, err := bc.State()
	if err != nil {
		return err
	}

	valid := slash.Records{}
	for i := range candidates {
		if err := slash.Verify(bc, state, &candidates[i]); err == nil {
			valid = append(valid, candidates[i])
		}
	}

	pendingSlashes := append(
		bc.pendingSlashes, current.SetDifference(valid)...,
	)

	if l, c := len(pendingSlashes), len(current); l > maxPendingSlashes {
		return errors.Wrapf(
			errExceedMaxPendingSlashes, "current %d with-additional %d", c, l,
		)
	}
	bc.pendingSlashes = pendingSlashes
	return bc.writeSlashes(bc.pendingSlashes)
}

// AddPendingCrossLinks appends pending crosslinks
func (bc *BlockChain) AddPendingCrossLinks(pendingCLs []types.CrossLink) (int, error) {
	bc.pendingCrossLinksMutex.Lock()
	defer bc.pendingCrossLinksMutex.Unlock()

	cls, err := bc.ReadPendingCrossLinks()
	if err != nil || len(cls) == 0 {
		err := bc.CachePendingCrossLinks(pendingCLs)
		return len(pendingCLs), err
	}
	cls = append(cls, pendingCLs...)
	err = bc.CachePendingCrossLinks(cls)
	return len(cls), err
}

// DeleteFromPendingCrossLinks delete pending crosslinks that already committed (i.e. passed in the params)
func (bc *BlockChain) DeleteFromPendingCrossLinks(crossLinks []types.CrossLink) (int, error) {
	bc.pendingCrossLinksMutex.Lock()
	defer bc.pendingCrossLinksMutex.Unlock()

	cls, err := bc.ReadPendingCrossLinks()
	if err != nil || len(cls) == 0 {
		return 0, err
	}

	m := map[uint32]map[uint64]struct{}{}
	for _, cl := range crossLinks {
		if _, ok := m[cl.ShardID()]; !ok {
			m[cl.ShardID()] = map[uint64]struct{}{}
		}
		m[cl.ShardID()][cl.BlockNum()] = struct{}{}
	}

	pendingCLs := []types.CrossLink{}

	for _, cl := range cls {
		if _, ok := m[cl.ShardID()]; ok {
			if _, ok1 := m[cl.ShardID()][cl.BlockNum()]; ok1 {
				continue
			}
		}
		pendingCLs = append(pendingCLs, cl)
	}
	err = bc.CachePendingCrossLinks(pendingCLs)
	return len(pendingCLs), err
}

// IsSameLeaderAsPreviousBlock retrieves a block from the database by number, caching it
func (bc *BlockChain) IsSameLeaderAsPreviousBlock(block *types.Block) bool {
	if IsEpochBlock(block) {
		return false
	}

	previousHeader := bc.GetHeaderByNumber(block.NumberU64() - 1)
	if previousHeader == nil {
		return false
	}
	return block.Coinbase() == previousHeader.Coinbase()
}

// GetVMConfig returns the block chain VM config.
func (bc *BlockChain) GetVMConfig() *vm.Config {
	return &bc.vmConfig
}

// ReadCXReceipts retrieves the cross shard transaction receipts of a given shard
func (bc *BlockChain) ReadCXReceipts(shardID uint32, blockNum uint64, blockHash common.Hash) (types.CXReceipts, error) {
	cxs, err := rawdb.ReadCXReceipts(bc.db, shardID, blockNum, blockHash)
	if err != nil || len(cxs) == 0 {
		return nil, err
	}
	return cxs, nil
}

// CXMerkleProof calculates the cross shard transaction merkle proof of a given destination shard
func (bc *BlockChain) CXMerkleProof(toShardID uint32, block *types.Block) (*types.CXMerkleProof, error) {
	proof := &types.CXMerkleProof{BlockNum: block.Number(), BlockHash: block.Hash(), ShardID: block.ShardID(), CXReceiptHash: block.Header().OutgoingReceiptHash(), CXShardHashes: []common.Hash{}, ShardIDs: []uint32{}}

	epoch := block.Header().Epoch()
	shardingConfig := shard.Schedule.InstanceForEpoch(epoch)
	shardNum := int(shardingConfig.NumShards())

	for i := 0; i < shardNum; i++ {
		receipts, err := bc.ReadCXReceipts(uint32(i), block.NumberU64(), block.Hash())
		if err != nil || len(receipts) == 0 {
			continue
		} else {
			hash := types.DeriveSha(receipts)
			proof.CXShardHashes = append(proof.CXShardHashes, hash)
			proof.ShardIDs = append(proof.ShardIDs, uint32(i))
		}
	}
	if len(proof.ShardIDs) == 0 {
		return nil, nil
	}
	return proof, nil
}

// WriteCXReceiptsProofSpent mark the CXReceiptsProof list with given unspent status
// true: unspent, false: spent
func (bc *BlockChain) WriteCXReceiptsProofSpent(db rawdb.DatabaseWriter, cxps []*types.CXReceiptsProof) error {
	for _, cxp := range cxps {
		if err := rawdb.WriteCXReceiptsProofSpent(db, cxp); err != nil {
			return err
		}
	}
	return nil
}

// IsSpent checks whether a CXReceiptsProof is unspent
func (bc *BlockChain) IsSpent(cxp *types.CXReceiptsProof) bool {
	shardID := cxp.MerkleProof.ShardID
	blockNum := cxp.MerkleProof.BlockNum.Uint64()
	by, _ := rawdb.ReadCXReceiptsProofSpent(bc.db, shardID, blockNum)
	return by == rawdb.SpentByte
}

// ReadTxLookupEntry returns where the given transaction resides in the chain,
// as a (block hash, block number, index in transaction list) triple.
// returns 0, 0 if not found
func (bc *BlockChain) ReadTxLookupEntry(txID common.Hash) (common.Hash, uint64, uint64) {
	return rawdb.ReadTxLookupEntry(bc.db, txID)
}

// ReadValidatorInformationAtRoot reads staking
// information of given validatorWrapper at a specific state root
func (bc *BlockChain) ReadValidatorInformationAtRoot(
	addr common.Address, root common.Hash,
) (*staking.ValidatorWrapper, error) {
	state, err := bc.StateAt(root)
	if err != nil || state == nil {
		return nil, errors.Wrapf(err, "at root: %s", root.Hex())
	}
	return bc.ReadValidatorInformationAtState(addr, state)
}

// ReadValidatorInformationAtState reads staking
// information of given validatorWrapper at a specific state root
func (bc *BlockChain) ReadValidatorInformationAtState(
	addr common.Address, state *state.DB,
) (*staking.ValidatorWrapper, error) {
	if state == nil {
		return nil, errors.New("empty state")
	}
	wrapper, err := state.ValidatorWrapper(addr, true, false)
	if err != nil {
		return nil, err
	}
	return wrapper, nil
}

// ReadValidatorInformation reads staking information of given validator address
func (bc *BlockChain) ReadValidatorInformation(
	addr common.Address,
) (*staking.ValidatorWrapper, error) {
	return bc.ReadValidatorInformationAtRoot(addr, bc.CurrentBlock().Root())
}

// ReadValidatorSnapshotAtEpoch reads the snapshot
// staking validator information of given validator address
func (bc *BlockChain) ReadValidatorSnapshotAtEpoch(
	epoch *big.Int,
	addr common.Address,
) (*staking.ValidatorSnapshot, error) {
	return rawdb.ReadValidatorSnapshot(bc.db, addr, epoch)
}

// ReadValidatorSnapshot reads the snapshot staking information of given validator address
func (bc *BlockChain) ReadValidatorSnapshot(
	addr common.Address,
) (*staking.ValidatorSnapshot, error) {
	epoch := bc.CurrentBlock().Epoch()
	key := addr.Hex() + epoch.String()
	if cached, ok := bc.validatorSnapshotCache.Get(key); ok {
		return cached.(*staking.ValidatorSnapshot), nil
	}
	vs, err := rawdb.ReadValidatorSnapshot(bc.db, addr, epoch)
	if err != nil {
		return nil, err
	}
	bc.validatorSnapshotCache.Add(key, vs)
	return vs, nil
}

// WriteValidatorSnapshot writes the snapshot of provided validator
func (bc *BlockChain) WriteValidatorSnapshot(
	batch rawdb.DatabaseWriter, snapshot *staking.ValidatorSnapshot,
) error {
	// Batch write the current data as snapshot
	if err := rawdb.WriteValidatorSnapshot(batch, snapshot.Validator, snapshot.Epoch); err != nil {
		return err
	}

	// Update cache
	key := snapshot.Validator.Address.Hex() + snapshot.Epoch.String()
	bc.validatorSnapshotCache.Add(key, snapshot)
	return nil
}

// ReadValidatorStats reads the stats of a validator
func (bc *BlockChain) ReadValidatorStats(
	addr common.Address,
) (*staking.ValidatorStats, error) {
	return rawdb.ReadValidatorStats(bc.db, addr)
}

// UpdateValidatorVotingPower writes the voting power for the committees
func (bc *BlockChain) UpdateValidatorVotingPower(
	batch rawdb.DatabaseWriter,
	block *types.Block,
	newEpochSuperCommittee, currentEpochSuperCommittee *shard.State,
	state *state.DB,
) (map[common.Address]*staking.ValidatorStats, error) {
	if newEpochSuperCommittee == nil {
		return nil, shard.ErrSuperCommitteeNil
	}

	validatorStats := map[common.Address]*staking.ValidatorStats{}

	existing, replacing :=
		currentEpochSuperCommittee.StakedValidators(),
		newEpochSuperCommittee.StakedValidators()

	// TODO could also keep track of the BLS keys which
	// lost a slot because just losing slots doesn't mean that the
	// validator was booted, just that some of their keys lost slots
	for currentValidator := range existing.LookupSet {
		if _, keptSlot := replacing.LookupSet[currentValidator]; !keptSlot {
			// NOTE Think carefully about when time comes to delete offchain things
			// TODO Someone: collect and then delete every 30 epochs
			// rawdb.DeleteValidatorSnapshot(
			// 	bc.db, currentValidator, currentEpochSuperCommittee.Epoch,
			// )
			// rawdb.DeleteValidatorStats(bc.db, currentValidator)
			stats, err := rawdb.ReadValidatorStats(bc.db, currentValidator)
			if err != nil {
				stats = staking.NewEmptyStats()
			}
			// This means it's already in staking epoch
			if currentEpochSuperCommittee.Epoch != nil {
				wrapper, err := state.ValidatorWrapper(currentValidator, true, false)
				if err != nil {
					return nil, err
				}

				if slash.IsBanned(wrapper) {
					stats.BootedStatus = effective.BannedForDoubleSigning
				} else if wrapper.Status == effective.Inactive {
					stats.BootedStatus = effective.TurnedInactiveOrInsufficientUptime
				} else {
					stats.BootedStatus = effective.LostEPoSAuction
				}

				// compute APR for the exiting validators
				if err := bc.ComputeAndUpdateAPR(
					block, currentEpochSuperCommittee.Epoch, wrapper, stats,
				); err != nil {
					return nil, err
				}
			}
			validatorStats[currentValidator] = stats
		}
	}

	rosters := make([]*votepower.Roster, len(newEpochSuperCommittee.Shards))
	for i := range newEpochSuperCommittee.Shards {
		subCommittee := &newEpochSuperCommittee.Shards[i]
		if newEpochSuperCommittee.Epoch == nil {
			return nil, errors.Wrapf(
				errNilEpoch,
				"block epoch %v current-committee-epoch %v",
				block.Epoch(),
				currentEpochSuperCommittee.Epoch,
			)
		}
		roster, err := votepower.Compute(subCommittee, newEpochSuperCommittee.Epoch)
		if err != nil {
			return nil, err
		}
		rosters[i] = roster
	}

	networkWide := votepower.AggregateRosters(rosters)
	for key, value := range networkWide {
		stats, err := rawdb.ReadValidatorStats(bc.db, key)
		if err != nil {
			stats = staking.NewEmptyStats()
		}
		total := numeric.ZeroDec()
		for i := range value {
			total = total.Add(value[i].EffectiveStake)
		}
		stats.TotalEffectiveStake = total
		earningWrapping := make([]staking.VoteWithCurrentEpochEarning, len(value))
		for i := range value {
			earningWrapping[i] = staking.VoteWithCurrentEpochEarning{
				Vote:   value[i],
				Earned: big.NewInt(0),
			}
		}
		stats.MetricsPerShard = earningWrapping

		// fetch raw-stake from snapshot and update per-key metrics
		if snapshot, err := bc.ReadValidatorSnapshotAtEpoch(
			newEpochSuperCommittee.Epoch, key,
		); err == nil {
			wrapper := snapshot.Validator
			spread := numeric.ZeroDec()
			if len(wrapper.SlotPubKeys) > 0 {
				spread = numeric.NewDecFromBigInt(wrapper.TotalDelegation()).
					QuoInt64(int64(len(wrapper.SlotPubKeys)))
			}
			for i := range stats.MetricsPerShard {
				stats.MetricsPerShard[i].Vote.RawStake = spread
			}
		}

		// This means it's already in staking epoch, and
		// compute APR for validators in current committee only
		if currentEpochSuperCommittee.Epoch != nil {
			if _, ok := existing.LookupSet[key]; ok {
				wrapper, err := state.ValidatorWrapper(key, true, false)
				if err != nil {
					return nil, err
				}

				if err := bc.ComputeAndUpdateAPR(
					block, currentEpochSuperCommittee.Epoch, wrapper, stats,
				); err != nil {
					return nil, err
				}
			}
		}
		validatorStats[key] = stats
	}

	return validatorStats, nil
}

// ComputeAndUpdateAPR ...
func (bc *BlockChain) ComputeAndUpdateAPR(
	block *types.Block, now *big.Int,
	wrapper *staking.ValidatorWrapper, stats *staking.ValidatorStats,
) error {
	if aprComputed, err := apr.ComputeForValidator(
		bc, block, wrapper,
	); err != nil {
		if errors.Cause(err) == apr.ErrInsufficientEpoch {
			utils.Logger().Info().Err(err).Msg("apr could not be computed")
		} else {
			return err
		}
	} else {
		// only insert if APR for current epoch does not exists
		aprEntry := staking.APREntry{now, *aprComputed}
		l := len(stats.APRs)
		// first time inserting apr for validator or
		// apr for current epoch does not exists
		// check the last entry's epoch, if not same, insert
		if l == 0 || stats.APRs[l-1].Epoch.Cmp(now) != 0 {
			stats.APRs = append(stats.APRs, aprEntry)
		}
		// if history is more than staking.APRHistoryLength, pop front
		if l > staking.APRHistoryLength {
			stats.APRs = stats.APRs[1:]
		}
	}
	return nil
}

// UpdateValidatorSnapshots updates the content snapshot of all validators
// Note: this should only be called within the blockchain insert process.
func (bc *BlockChain) UpdateValidatorSnapshots(
	batch rawdb.DatabaseWriter, epoch *big.Int, state *state.DB, newValidators []common.Address,
) error {
	// Note this is reading the validator list from last block.
	// It's fine since the new validators from this block is already snapshot when created.
	allValidators, err := bc.ReadValidatorList()
	if err != nil {
		return err
	}

	allValidators = append(allValidators, newValidators...)

	// Read all validator's current data and snapshot them
	for i := range allValidators {
		// The snapshot will be captured in the state after the last epoch block is finalized
		validator, err := state.ValidatorWrapper(allValidators[i], true, false)
		if err != nil {
			return err
		}

		snapshot := &staking.ValidatorSnapshot{validator, epoch}
		if err := bc.WriteValidatorSnapshot(batch, snapshot); err != nil {
			return err
		}
	}

	return nil
}

// ReadValidatorList reads the addresses of current all validators
func (bc *BlockChain) ReadValidatorList() ([]common.Address, error) {
	if cached, ok := bc.validatorListCache.Get("validatorList"); ok {
		by := cached.([]byte)
		m := []common.Address{}
		if err := rlp.DecodeBytes(by, &m); err != nil {
			return nil, err
		}
		return m, nil
	}
	return rawdb.ReadValidatorList(bc.db)
}

// WriteValidatorList writes the list of validator addresses to database
// Note: this should only be called within the blockchain insert process.
func (bc *BlockChain) WriteValidatorList(
	db rawdb.DatabaseWriter, addrs []common.Address,
) error {
	if err := rawdb.WriteValidatorList(db, addrs); err != nil {
		return err
	}
	bytes, err := rlp.EncodeToBytes(addrs)
	if err == nil {
		bc.validatorListCache.Add("validatorList", bytes)
	}
	return nil
}

// ReadDelegationsByDelegator reads the addresses of validators delegated by a delegator
func (bc *BlockChain) ReadDelegationsByDelegator(
	delegator common.Address,
) (m staking.DelegationIndexes, err error) {
	rawResult := staking.DelegationIndexes{}
	if cached, ok := bc.validatorListByDelegatorCache.Get(string(delegator.Bytes())); ok {
		by := cached.([]byte)
		if err := rlp.DecodeBytes(by, &rawResult); err != nil {
			return nil, err
		}
	} else {
		if rawResult, err = rawdb.ReadDelegationsByDelegator(bc.db, delegator); err != nil {
			return nil, err
		}
	}
	blockNum := bc.CurrentBlock().Number()
	for _, index := range rawResult {
		if index.BlockNum.Cmp(blockNum) <= 0 {
			m = append(m, index)
		} else {
			// Filter out index that's created beyond current height of chain.
			// This only happens when there is a chain rollback.
			utils.Logger().Warn().Msgf("Future delegation index encountered. Skip: %+v", index)
		}
	}
	return m, nil
}

// ReadDelegationsByDelegatorAt reads the addresses of validators delegated by a delegator at a given block
func (bc *BlockChain) ReadDelegationsByDelegatorAt(
	delegator common.Address, blockNum *big.Int,
) (m staking.DelegationIndexes, err error) {
	rawResult := staking.DelegationIndexes{}
	if cached, ok := bc.validatorListByDelegatorCache.Get(string(delegator.Bytes())); ok {
		by := cached.([]byte)
		if err := rlp.DecodeBytes(by, &rawResult); err != nil {
			return nil, err
		}
	} else {
		if rawResult, err = rawdb.ReadDelegationsByDelegator(bc.db, delegator); err != nil {
			return nil, err
		}
	}
	for _, index := range rawResult {
		if index.BlockNum.Cmp(blockNum) <= 0 {
			m = append(m, index)
		} else {
			// Filter out index that's created beyond current height of chain.
			// This only happens when there is a chain rollback.
			utils.Logger().Warn().Msgf("Future delegation index encountered. Skip: %+v", index)
		}
	}
	return m, nil
}

// writeDelegationsByDelegator writes the list of validator addresses to database
func (bc *BlockChain) writeDelegationsByDelegator(
	batch rawdb.DatabaseWriter,
	delegator common.Address,
	indices []staking.DelegationIndex,
) error {
	if err := rawdb.WriteDelegationsByDelegator(
		batch, delegator, indices,
	); err != nil {
		return err
	}
	bytes, err := rlp.EncodeToBytes(indices)
	if err == nil {
		bc.validatorListByDelegatorCache.Add(string(delegator.Bytes()), bytes)
	}
	return nil
}

// UpdateStakingMetaData updates the metadata of validators and delegations,
// including the full validator list and delegation indexes.
// Note: this should only be called within the blockchain insert process.
func (bc *BlockChain) UpdateStakingMetaData(
	batch rawdb.DatabaseWriter, block *types.Block,
	stakeMsgs []staking.StakeMsg,
	delegationsToRemove map[common.Address][]common.Address,
	state *state.DB, epoch, newEpoch *big.Int,
) (newValidators []common.Address, err error) {
	newValidators, newDelegations, err := bc.prepareStakingMetaData(block, stakeMsgs, state)
	if err != nil {
		utils.Logger().Warn().Msgf("oops, prepareStakingMetaData failed, err: %+v", err)
		return newValidators, err
	}

	if len(newValidators) > 0 {
		list, err := bc.ReadValidatorList()
		if err != nil {
			return newValidators, err
		}

		valMap := map[common.Address]struct{}{}
		for _, addr := range list {
			valMap[addr] = struct{}{}
		}

		newAddrs := []common.Address{}
		for _, addr := range newValidators {
			if _, ok := valMap[addr]; !ok {
				newAddrs = append(newAddrs, addr)
			}

			// Update validator snapshot for the new validator
			validator, err := state.ValidatorWrapper(addr, true, false)
			if err != nil {
				return newValidators, err
			}

			if err := bc.WriteValidatorSnapshot(batch, &staking.ValidatorSnapshot{validator, epoch}); err != nil {
				return newValidators, err
			}
			// For validator created at exactly the last block of an epoch, we should create the snapshot
			// for next epoch too.
			if newEpoch.Cmp(epoch) > 0 {
				if err := bc.WriteValidatorSnapshot(batch, &staking.ValidatorSnapshot{validator, newEpoch}); err != nil {
					return newValidators, err
				}
			}
		}

		// Update validator list
		list = append(list, newAddrs...)
		if err = bc.WriteValidatorList(batch, list); err != nil {
			return newValidators, err
		}
	}

	for addr, delegations := range newDelegations {
		if err := bc.writeDelegationsByDelegator(batch, addr, delegations); err != nil {
			return newValidators, err
		}
	}

	for delegatorAddress, validatorAddresses := range delegationsToRemove {
		if err := bc.RemoveDelegationsFromDelegator(batch, delegatorAddress, validatorAddresses); err != nil {
			return newValidators, err
		}
	}

	return newValidators, nil
}

// prepareStakingMetaData prepare the updates of validator's
// and the delegator's meta data according to staking transaction.
// The following return values are cached end state to be written to DB.
// The reason for the cached state is to solve the issue that batch DB changes
// won't be reflected immediately so the intermediary state can't be read from DB.
// newValidators - the addresses of the newly created validators
// newDelegations - the map of delegator address and their updated delegation indexes
func (bc *BlockChain) prepareStakingMetaData(
	block *types.Block, stakeMsgs []staking.StakeMsg, state *state.DB,
) ([]common.Address,
	map[common.Address]staking.DelegationIndexes,
	error,
) {
	var newValidators []common.Address
	newDelegations := map[common.Address]staking.DelegationIndexes{}
	blockNum := block.Number()
	for _, stakeMsg := range stakeMsgs {
		if delegate, ok := stakeMsg.(*staking.Delegate); ok {
			if err := processDelegateMetadata(delegate,
				newDelegations,
				state,
				bc,
				blockNum); err != nil {
				return nil, nil, err
			}
		} else {
			return nil, nil, errors.New("Only *staking.Delegate stakeMsgs are supported at the moment")
		}
	}
	for _, txn := range block.StakingTransactions() {
		payload, err := txn.RLPEncodeStakeMsg()
		if err != nil {
			return nil, nil, err
		}
		decodePayload, err := staking.RLPDecodeStakeMsg(payload, txn.StakingType())
		if err != nil {
			return nil, nil, err
		}

		switch txn.StakingType() {
		case staking.DirectiveCreateValidator:
			createValidator := decodePayload.(*staking.CreateValidator)
			newList, appended := utils.AppendIfMissing(
				newValidators, createValidator.ValidatorAddress,
			)
			if !appended {
				return nil, nil, errValidatorExist
			}
			newValidators = newList

			// Add self delegation into the index
			selfIndex := staking.DelegationIndex{
				createValidator.ValidatorAddress,
				uint64(0),
				blockNum,
			}
			delegations, ok := newDelegations[createValidator.ValidatorAddress]
			if !ok {
				// If the cache doesn't have it, load it from DB for the first time.
				delegations, err = bc.ReadDelegationsByDelegator(createValidator.ValidatorAddress)
				if err != nil {
					return nil, nil, err
				}
			}
			delegations = append(delegations, selfIndex)
			newDelegations[createValidator.ValidatorAddress] = delegations
		case staking.DirectiveEditValidator:
		case staking.DirectiveDelegate:
			delegate := decodePayload.(*staking.Delegate)
			if err := processDelegateMetadata(delegate,
				newDelegations,
				state,
				bc,
				blockNum); err != nil {
				return nil, nil, err
			}

		case staking.DirectiveUndelegate:
		case staking.DirectiveCollectRewards:
		default:
		}
	}

	return newValidators, newDelegations, nil
}

func processDelegateMetadata(delegate *staking.Delegate,
	newDelegations map[common.Address]staking.DelegationIndexes,
	state *state.DB, bc *BlockChain, blockNum *big.Int,
) (err error) {
	delegations, ok := newDelegations[delegate.DelegatorAddress]
	if !ok {
		// If the cache (newDelegations) doesn't have it, load it from DB for the first time.
		delegations, err = bc.ReadDelegationsByDelegator(delegate.DelegatorAddress)
		if err != nil {
			return err
		}
	}
	if delegations, err = bc.addDelegationIndex(
		delegations, delegate.DelegatorAddress, delegate.ValidatorAddress, state, blockNum,
	); err != nil {
		return err
	}
	newDelegations[delegate.DelegatorAddress] = delegations
	return nil
}

// ReadBlockRewardAccumulator must only be called on beaconchain
// Note that block rewards are only for staking era.
func (bc *BlockChain) ReadBlockRewardAccumulator(number uint64) (*big.Int, error) {
	if !bc.chainConfig.IsStaking(shard.Schedule.CalcEpochNumber(number)) {
		return big.NewInt(0), nil
	}
	if cached, ok := bc.blockAccumulatorCache.Get(number); ok {
		return cached.(*big.Int), nil
	}
	return rawdb.ReadBlockRewardAccumulator(bc.db, number)
}

// WriteBlockRewardAccumulator directly writes the BlockRewardAccumulator value
// Note: this should only be called once during staking launch.
func (bc *BlockChain) WriteBlockRewardAccumulator(
	batch rawdb.DatabaseWriter, reward *big.Int, number uint64,
) error {
	if err := rawdb.WriteBlockRewardAccumulator(
		batch, reward, number,
	); err != nil {
		return err
	}
	bc.blockAccumulatorCache.Add(number, reward)
	return nil
}

// UpdateBlockRewardAccumulator ..
// Note: this should only be called within the blockchain insert process.
func (bc *BlockChain) UpdateBlockRewardAccumulator(
	batch rawdb.DatabaseWriter, diff *big.Int, number uint64,
) error {
	current, err := bc.ReadBlockRewardAccumulator(number - 1)
	if err != nil {
		// one-off fix for pangaea, return after pangaea enter staking.
		current = big.NewInt(0)
		bc.WriteBlockRewardAccumulator(batch, current, number)
	}
	return bc.WriteBlockRewardAccumulator(batch, new(big.Int).Add(current, diff), number)
}

// Note this should read from the state of current block in concern (root == newBlock.root)
func (bc *BlockChain) addDelegationIndex(
	delegations staking.DelegationIndexes,
	delegatorAddress, validatorAddress common.Address, state *state.DB, blockNum *big.Int,
) (staking.DelegationIndexes, error) {
	// If there is an existing delegation, just return
	validatorAddressBytes := validatorAddress.Bytes()
	for _, delegation := range delegations {
		// this will happen when someone delegates more to the same validator
		// since a delegationIndex does not store the amount
		if bytes.Equal(delegation.ValidatorAddress[:], validatorAddressBytes[:]) {
			return delegations, nil
		}
	}

	// Find the delegation from state and add the delegation index (== position in validator)
	// Note this should read from the state of current block in concern
	wrapper, err := state.ValidatorWrapper(validatorAddress, true, false)
	if err != nil {
		return delegations, err
	}
	for i := range wrapper.Delegations {
		if bytes.Equal(
			wrapper.Delegations[i].DelegatorAddress[:], delegatorAddress[:],
		) {
			// TODO(audit): change the way of indexing if we allow delegation deletion.
			delegations = append(delegations, staking.DelegationIndex{
				validatorAddress,
				uint64(i),
				blockNum,
			})
			break // wrapper.Delegations will not have repeat delegators so we are done
		}
	}
	return delegations, nil
}

// RemoveDelegationsFromDelegator will remove the delegationIndexes from state
// for delegatorAddress and all validatorAddresses
func (bc *BlockChain) RemoveDelegationsFromDelegator(
	batch rawdb.DatabaseWriter,
	delegatorAddress common.Address,
	validatorAddresses []common.Address,
) error {
	delegationIndexes, err := bc.ReadDelegationsByDelegator(delegatorAddress)
	if err != nil {
		return err
	}
	finalDelegationIndexes := delegationIndexes[:0]
	for _, validatorAddress := range validatorAddresses {
		// TODO: can this be sped up from O(vd) to something shorter?
		for _, delegationIndex := range delegationIndexes {
			if bytes.Equal(
				validatorAddress.Bytes(),
				delegationIndex.ValidatorAddress.Bytes(),
			) {
				// do nothing
				break
			}
			finalDelegationIndexes = append(
				finalDelegationIndexes,
				delegationIndex,
			)
		}
	}
	bc.writeDelegationsByDelegator(batch, delegatorAddress, finalDelegationIndexes)
	return nil
}

// ValidatorCandidates returns the up to date validator candidates for next epoch
func (bc *BlockChain) ValidatorCandidates() []common.Address {
	list, err := bc.ReadValidatorList()
	if err != nil {
		return make([]common.Address, 0)
	}
	return list
}

// DelegatorsInformation returns up to date information of delegators of a given validator address
func (bc *BlockChain) DelegatorsInformation(addr common.Address) []*staking.Delegation {
	return make([]*staking.Delegation, 0)
}

// GetECDSAFromCoinbase retrieve corresponding ecdsa address from Coinbase Address
// TODO: optimize this func by adding cache etc.
func (bc *BlockChain) GetECDSAFromCoinbase(header *block.Header) (common.Address, error) {
	// backward compatibility: before isStaking epoch, coinbase address is the ecdsa address
	coinbase := header.Coinbase()
	isStaking := bc.Config().IsStaking(header.Epoch())
	if !isStaking {
		return coinbase, nil
	}

	shardState, err := bc.ReadShardState(header.Epoch())
	if err != nil {
		return common.Address{}, errors.Wrapf(
			err, "cannot read shard state",
		)
	}

	committee, err := shardState.FindCommitteeByID(header.ShardID())
	if err != nil {
		return common.Address{}, errors.Wrapf(
			err, "cannot find shard in the shard state",
		)
	}
	for _, member := range committee.Slots {
		// After staking the coinbase address will be the address of bls public key
		if bytes.Equal(member.EcdsaAddress[:], coinbase[:]) {
			return member.EcdsaAddress, nil
		}

		if utils.GetAddressFromBLSPubKeyBytes(member.BLSPublicKey[:]) == coinbase {
			return member.EcdsaAddress, nil
		}
	}
	return common.Address{}, errors.Errorf(
		"cannot find corresponding ECDSA Address for coinbase %s",
		header.Coinbase().Hash().Hex(),
	)
}

// SuperCommitteeForNextEpoch ...
// isVerify=true means validators use it to verify
// isVerify=false means leader is to propose
func (bc *BlockChain) SuperCommitteeForNextEpoch(
	beacon consensus_engine.ChainReader,
	header *block.Header,
	isVerify bool,
) (*shard.State, error) {
	var (
		nextCommittee = new(shard.State)
		err           error
		beaconEpoch   = new(big.Int)
		shardState    = shard.State{}
	)
	switch header.ShardID() {
	case shard.BeaconChainShardID:
		if shard.Schedule.IsLastBlock(header.Number().Uint64()) {
			nextCommittee, err = committee.WithStakingEnabled.Compute(
				new(big.Int).Add(header.Epoch(), common.Big1),
				beacon,
			)
		}
	default:
		// TODO: needs to make sure beacon chain sync works.
		if isVerify {
			//verify
			shardState, err = header.GetShardState()
			if err != nil {
				return &shard.State{}, err
			}
			// before staking epoch
			if shardState.Epoch == nil {
				beaconEpoch = new(big.Int).Add(header.Epoch(), common.Big1)
			} else { // after staking epoch
				beaconEpoch = shardState.Epoch
			}
		} else {
			//propose
			beaconEpoch = beacon.CurrentHeader().Epoch()
		}
		utils.Logger().Debug().Msgf("[SuperCommitteeCalculation] isVerify: %+v, realBeaconEpoch:%+v, beaconEpoch: %+v, headerEpoch:%+v, shardStateEpoch:%+v",
			isVerify, beacon.CurrentHeader().Epoch(), beaconEpoch, header.Epoch(), shardState.Epoch)
		nextEpoch := new(big.Int).Add(header.Epoch(), common.Big1)
		if bc.Config().IsStaking(nextEpoch) {
			// If next epoch is staking epoch, I should wait and listen for beacon chain for epoch changes
			switch beaconEpoch.Cmp(header.Epoch()) {
			case 1:
				// If beacon chain is bigger than shard chain in epoch, it means I should catch up with beacon chain now
				nextCommittee, err = committee.WithStakingEnabled.ReadFromDB(
					beaconEpoch, beacon,
				)

				utils.Logger().Debug().
					Uint64("blockNum", header.Number().Uint64()).
					Uint64("myCurEpoch", header.Epoch().Uint64()).
					Uint64("beaconEpoch", beaconEpoch.Uint64()).
					Msg("Propose new epoch as beacon chain's epoch")
			case 0:
				// If it's same epoch, no need to propose new shard state (new epoch change)
			case -1:
				// If beacon chain is behind, shard chain should wait for the beacon chain by not changing epochs.
			}
		} else {
			if bc.Config().IsStaking(beaconEpoch) {
				// If I am not even in the last epoch before staking epoch and beacon chain is already in staking epoch,
				// I should just catch up with beacon chain's epoch
				nextCommittee, err = committee.WithStakingEnabled.ReadFromDB(
					beaconEpoch, beacon,
				)

				utils.Logger().Debug().
					Uint64("blockNum", header.Number().Uint64()).
					Uint64("myCurEpoch", header.Epoch().Uint64()).
					Uint64("beaconEpoch", beaconEpoch.Uint64()).
					Msg("Propose entering staking along with beacon chain's epoch")
			} else {
				// If I are not in staking nor has beacon chain proposed a staking-based shard state,
				// do pre-staking committee calculation
				if shard.Schedule.IsLastBlock(header.Number().Uint64()) {
					nextCommittee, err = committee.WithStakingEnabled.Compute(
						nextEpoch,
						bc,
					)
				}
			}
		}

	}
	return nextCommittee, err
}

func (bc *BlockChain) EnablePruneBeaconChainFeature() {
	bc.pruneBeaconChainEnable = true
}

// IsEnablePruneBeaconChainFeature returns is enable prune BeaconChain feature
func (bc *BlockChain) IsEnablePruneBeaconChainFeature() bool {
	return bc.pruneBeaconChainEnable
}

var (
	leveldbErrSpec         = "leveldb"
	tooManyOpenFilesErrStr = "Too many open files"
)

// isUnrecoverableErr check whether the input error is not recoverable.
// When writing db, there could be some possible errors from storage level (leveldb).
// Known possible leveldb errors are:
//  1. Leveldb is already closed. (leveldb.ErrClosed)
//  2. ldb file missing from disk. (leveldb.ErrNotFound)
//  3. Corrupted db data. (leveldb.errors.ErrCorrupted)
//  4. OS error when open file (too many open files, ...)
//  5. OS error when write file (read-only, not enough disk space, ...)
// Among all the above leveldb errors, only `too many open files` error is known to be recoverable,
// thus the unrecoverable errors refers to error that is
//  1. The error is from the lower storage level (from module leveldb)
//  2. The error is not too many files error.
func isUnrecoverableErr(err error) bool {
	isLeveldbErr := strings.Contains(err.Error(), leveldbErrSpec)
	isTooManyOpenFiles := strings.Contains(err.Error(), tooManyOpenFilesErrStr)
	return isLeveldbErr && !isTooManyOpenFiles
=======
type BlockChain interface {
	// ValidateNewBlock validates new block.
	ValidateNewBlock(block *types.Block) error
	// SetHead rewinds the local chain to a new head. In the case of headers, everything
	// above the new head will be deleted and the new one set. In the case of blocks
	// though, the head may be further rewound if block bodies are missing (non-archive
	// nodes after a fast sync).
	SetHead(head uint64) error
	// ShardID returns the shard Id of the blockchain.
	ShardID() uint32
	// CurrentBlock retrieves the current head block of the canonical chain. The
	// block is retrieved from the blockchain's internal cache.
	CurrentBlock() *types.Block
	// Validator returns the current validator.
	Validator() Validator
	// Processor returns the current processor.
	Processor() Processor
	// State returns a new mutable state based on the current HEAD block.
	State() (*state.DB, error)
	// StateAt returns a new mutable state based on a particular point in time.
	StateAt(root common.Hash) (*state.DB, error)
	// HasBlock checks if a block is fully present in the database or not.
	HasBlock(hash common.Hash, number uint64) bool
	// HasState checks if state trie is fully present in the database or not.
	HasState(hash common.Hash) bool
	// HasBlockAndState checks if a block and associated state trie is fully present
	// in the database or not, caching it if present.
	HasBlockAndState(hash common.Hash, number uint64) bool
	// GetBlock retrieves a block from the database by hash and number,
	// caching it if found.
	GetBlock(hash common.Hash, number uint64) *types.Block
	// GetBlockByHash retrieves a block from the database by hash, caching it if found.
	GetBlockByHash(hash common.Hash) *types.Block
	// GetBlockByNumber retrieves a block from the database by number, caching it
	// (associated with its hash) if found.
	GetBlockByNumber(number uint64) *types.Block
	// GetReceiptsByHash retrieves the receipts for all transactions in a given block.
	GetReceiptsByHash(hash common.Hash) types.Receipts
	// Stop stops the blockchain service. If any imports are currently in progress
	// it will abort them using the procInterrupt.
	Stop()
	// Rollback is designed to remove a chain of links from the database that aren't
	// certain enough to be valid.
	Rollback(chain []common.Hash) error
	// WriteBlockWithoutState writes only the block and its metadata to the database,
	// but does not write any state. This is used to construct competing side forks
	// up to the point where they exceed the canonical total difficulty.
	WriteBlockWithoutState(block *types.Block, td *big.Int) (err error)
	// WriteBlockWithState writes the block and all associated state to the database.
	WriteBlockWithState(
		block *types.Block, receipts []*types.Receipt,
		cxReceipts []*types.CXReceipt,
		stakeMsgs []types2.StakeMsg,
		paid reward.Reader,
		state *state.DB,
	) (status WriteStatus, err error)
	// GetMaxGarbageCollectedBlockNumber ..
	GetMaxGarbageCollectedBlockNumber() int64
	// InsertChain attempts to insert the given batch of blocks in to the canonical
	// chain or, otherwise, create a fork. If an error is returned it will return
	// the index number of the failing block as well an error describing what went
	// wrong.
	//
	// After insertion is done, all accumulated events will be fired.
	InsertChain(chain types.Blocks, verifyHeaders bool) (int, error)
	// BadBlocks returns a list of the last 'bad blocks' that
	// the client has seen on the network.
	BadBlocks() []BadBlock
	// CurrentHeader retrieves the current head header of the canonical chain. The
	// header is retrieved from the HeaderChain's internal cache.
	CurrentHeader() *block.Header
	// GetHeader retrieves a block header from the database by hash and number,
	// caching it if found.
	GetHeader(hash common.Hash, number uint64) *block.Header
	// GetHeaderByHash retrieves a block header from the database by hash, caching it if
	// found.
	GetHeaderByHash(hash common.Hash) *block.Header
	// GetCanonicalHash returns the canonical hash for a given block number.
	GetCanonicalHash(number uint64) common.Hash
	// GetHeaderByNumber retrieves a block header from the database by number,
	// caching it (associated with its hash) if found.
	GetHeaderByNumber(number uint64) *block.Header
	// Config retrieves the blockchain's chain configuration.
	Config() *params.ChainConfig
	// Engine retrieves the blockchain's consensus engine.
	Engine() engine.Engine
	// SubscribeRemovedLogsEvent registers a subscription of RemovedLogsEvent.
	SubscribeRemovedLogsEvent(ch chan<- RemovedLogsEvent) event.Subscription
	// SubscribeTraceEvent registers a subscription of ChainEvent.
	SubscribeTraceEvent(ch chan<- TraceEvent) event.Subscription
	// SubscribeChainEvent registers a subscription of ChainEvent.
	SubscribeChainEvent(ch chan<- ChainEvent) event.Subscription
	// SubscribeChainHeadEvent registers a subscription of ChainHeadEvent.
	SubscribeChainHeadEvent(ch chan<- ChainHeadEvent) event.Subscription
	// SubscribeChainSideEvent registers a subscription of ChainSideEvent.
	SubscribeChainSideEvent(ch chan<- ChainSideEvent) event.Subscription
	// SubscribeLogsEvent registers a subscription of []*types.Log.
	SubscribeLogsEvent(ch chan<- []*types.Log) event.Subscription
	// ReadShardState retrieves sharding state given the epoch number.
	ReadShardState(epoch *big.Int) (*shard.State, error)
	// WriteShardStateBytes saves the given sharding state under the given epoch number.
	WriteShardStateBytes(db rawdb.DatabaseWriter,
		epoch *big.Int, shardState []byte,
	) (*shard.State, error)
	// ReadCommitSig retrieves the commit signature on a block.
	ReadCommitSig(blockNum uint64) ([]byte, error)
	// WriteCommitSig saves the commits signatures signed on a block.
	WriteCommitSig(blockNum uint64, lastCommits []byte) error
	// GetVdfByNumber retrieves the rand seed given the block number, return 0 if not exist.
	GetVdfByNumber(number uint64) []byte
	// GetVrfByNumber retrieves the randomness preimage given the block number, return 0 if not exist
	GetVrfByNumber(number uint64) []byte
	// ChainDb returns the database.
	ChainDb() ethdb.Database
	// GetEpochBlockNumber returns the first block number of the given epoch.
	GetEpochBlockNumber(epoch *big.Int) (*big.Int, error)
	// StoreEpochBlockNumber stores the given epoch-first block number.
	StoreEpochBlockNumber(
		epoch *big.Int, blockNum *big.Int,
	) error
	// ReadEpochVrfBlockNums retrieves block numbers with valid VRF for the specified epoch.
	ReadEpochVrfBlockNums(epoch *big.Int) ([]uint64, error)
	// WriteEpochVrfBlockNums saves block numbers with valid VRF for the specified epoch.
	WriteEpochVrfBlockNums(epoch *big.Int, vrfNumbers []uint64) error
	// ReadEpochVdfBlockNum retrieves block number with valid VDF for the specified epoch.
	ReadEpochVdfBlockNum(epoch *big.Int) (*big.Int, error)
	// WriteEpochVdfBlockNum saves block number with valid VDF for the specified epoch.
	WriteEpochVdfBlockNum(epoch *big.Int, blockNum *big.Int) error
	// WriteCrossLinks saves the hashes of crosslinks by shardID and blockNum combination key.
	WriteCrossLinks(batch rawdb.DatabaseWriter, cls []types.CrossLink) error
	// DeleteCrossLinks removes the hashes of crosslinks by shardID and blockNum combination key.
	DeleteCrossLinks(cls []types.CrossLink) error
	// ReadCrossLink retrieves crosslink given shardID and blockNum.
	ReadCrossLink(shardID uint32, blockNum uint64) (*types.CrossLink, error)
	// LastContinuousCrossLink saves the last crosslink of a shard
	// This function will update the latest crosslink in the sense that
	// any previous block's crosslink is received up to this point
	// there is no missing hole between genesis to this crosslink of given shardID.
	LastContinuousCrossLink(batch rawdb.DatabaseWriter, shardID uint32) error
	// ReadShardLastCrossLink retrieves the last crosslink of a shard.
	ReadShardLastCrossLink(shardID uint32) (*types.CrossLink, error)
	// DeleteFromPendingSlashingCandidates ..
	DeleteFromPendingSlashingCandidates(
		processed slash.Records,
	) error
	// ReadPendingSlashingCandidates retrieves pending slashing candidates.
	ReadPendingSlashingCandidates() slash.Records
	// ReadPendingCrossLinks retrieves pending crosslinks.
	ReadPendingCrossLinks() ([]types.CrossLink, error)
	// CachePendingCrossLinks caches the pending crosslinks in memory.
	CachePendingCrossLinks(crossLinks []types.CrossLink) error
	// SavePendingCrossLinks saves the pending crosslinks in db.
	SavePendingCrossLinks() error
	// AddPendingSlashingCandidates appends pending slashing candidates.
	AddPendingSlashingCandidates(
		candidates slash.Records,
	) error
	// AddPendingCrossLinks appends pending crosslinks.
	AddPendingCrossLinks(pendingCLs []types.CrossLink) (int, error)
	// DeleteFromPendingCrossLinks delete pending crosslinks that already committed (i.e. passed in the params).
	DeleteFromPendingCrossLinks(crossLinks []types.CrossLink) (int, error)
	// IsSameLeaderAsPreviousBlock retrieves a block from the database by number, caching it.
	IsSameLeaderAsPreviousBlock(block *types.Block) bool
	// GetVMConfig returns the blockchain VM config.
	GetVMConfig() *vm.Config
	// ReadCXReceipts retrieves the cross shard transaction receipts of a given shard.
	ReadCXReceipts(shardID uint32, blockNum uint64, blockHash common.Hash) (types.CXReceipts, error)
	// CXMerkleProof calculates the cross shard transaction merkle proof of a given destination shard.
	CXMerkleProof(toShardID uint32, block *types.Block) (*types.CXMerkleProof, error)
	// WriteCXReceiptsProofSpent mark the CXReceiptsProof list with given unspent status
	WriteCXReceiptsProofSpent(db rawdb.DatabaseWriter, cxps []*types.CXReceiptsProof) error
	// IsSpent checks whether a CXReceiptsProof is spent.
	IsSpent(cxp *types.CXReceiptsProof) bool
	// ReadTxLookupEntry returns where the given transaction resides in the chain,
	// as a (block hash, block number, index in transaction list) triple.
	// returns 0, 0 if not found.
	ReadTxLookupEntry(txID common.Hash) (common.Hash, uint64, uint64)
	// ReadValidatorInformationAtRoot reads staking
	// information of given validatorWrapper at a specific state root.
	ReadValidatorInformationAtRoot(
		addr common.Address, root common.Hash,
	) (*types2.ValidatorWrapper, error)
	// ReadValidatorInformationAtState reads staking
	// information of given validatorWrapper at a specific state root.
	ReadValidatorInformationAtState(
		addr common.Address, state *state.DB,
	) (*types2.ValidatorWrapper, error)
	// ReadValidatorInformation reads staking information of given validator address.
	ReadValidatorInformation(
		addr common.Address,
	) (*types2.ValidatorWrapper, error)
	// ReadValidatorSnapshotAtEpoch reads the snapshot
	// staking validator information of given validator address.
	ReadValidatorSnapshotAtEpoch(
		epoch *big.Int,
		addr common.Address,
	) (*types2.ValidatorSnapshot, error)
	// ReadValidatorSnapshot reads the snapshot staking information of given validator address.
	ReadValidatorSnapshot(
		addr common.Address,
	) (*types2.ValidatorSnapshot, error)
	// WriteValidatorSnapshot writes the snapshot of provided validator.
	WriteValidatorSnapshot(
		batch rawdb.DatabaseWriter, snapshot *types2.ValidatorSnapshot,
	) error
	// ReadValidatorStats reads the stats of a validator.
	ReadValidatorStats(
		addr common.Address,
	) (*types2.ValidatorStats, error)
	// UpdateValidatorVotingPower writes the voting power for the committees.
	UpdateValidatorVotingPower(
		batch rawdb.DatabaseWriter,
		block *types.Block,
		newEpochSuperCommittee, currentEpochSuperCommittee *shard.State,
		state *state.DB,
	) (map[common.Address]*types2.ValidatorStats, error)
	// ComputeAndUpdateAPR ...
	ComputeAndUpdateAPR(
		block *types.Block, now *big.Int,
		wrapper *types2.ValidatorWrapper, stats *types2.ValidatorStats,
	) error
	// UpdateValidatorSnapshots updates the content snapshot of all validators
	// Note: this should only be called within the blockchain insert process.
	UpdateValidatorSnapshots(
		batch rawdb.DatabaseWriter, epoch *big.Int, state *state.DB, newValidators []common.Address,
	) error
	// ReadValidatorList reads the addresses of current all validators.
	ReadValidatorList() ([]common.Address, error)
	// WriteValidatorList writes the list of validator addresses to database
	// Note: this should only be called within the blockchain insert process.
	WriteValidatorList(
		db rawdb.DatabaseWriter, addrs []common.Address,
	) error
	// ReadDelegationsByDelegator reads the addresses of validators delegated by a delegator.
	ReadDelegationsByDelegator(
		delegator common.Address,
	) (m types2.DelegationIndexes, err error)
	// ReadDelegationsByDelegatorAt reads the addresses of validators delegated by a delegator at a given block.
	ReadDelegationsByDelegatorAt(
		delegator common.Address, blockNum *big.Int,
	) (m types2.DelegationIndexes, err error)
	// UpdateStakingMetaData updates the metadata of validators and delegations,
	// including the full validator list and delegation indexes.
	// Note: this should only be called within the blockchain insert process.
	UpdateStakingMetaData(
		batch rawdb.DatabaseWriter, block *types.Block,
		stakeMsgs []types2.StakeMsg,
		state *state.DB, epoch, newEpoch *big.Int,
	) (newValidators []common.Address, err error)
	// ReadBlockRewardAccumulator must only be called on beaconchain
	// Note that block rewards are only for staking era.
	ReadBlockRewardAccumulator(number uint64) (*big.Int, error)
	// WriteBlockRewardAccumulator directly writes the BlockRewardAccumulator value
	// Note: this should only be called once during staking launch.
	WriteBlockRewardAccumulator(
		batch rawdb.DatabaseWriter, reward *big.Int, number uint64,
	) error
	// UpdateBlockRewardAccumulator ..
	// Note: this should only be called within the blockchain insert process.
	UpdateBlockRewardAccumulator(
		batch rawdb.DatabaseWriter, diff *big.Int, number uint64,
	) error
	// ValidatorCandidates returns the up to date validator candidates for next epoch.
	ValidatorCandidates() []common.Address
	// DelegatorsInformation returns up to date information of delegators of a given validator address.
	DelegatorsInformation(addr common.Address) []*types2.Delegation
	// GetECDSAFromCoinbase retrieve corresponding ecdsa address from Coinbase Address.
	GetECDSAFromCoinbase(header *block.Header) (common.Address, error)
	// SuperCommitteeForNextEpoch ...
	// isVerify=true means validators use it to verify
	// isVerify=false means leader is to propose.
	SuperCommitteeForNextEpoch(
		beacon engine.ChainReader,
		header *block.Header,
		isVerify bool,
	) (*shard.State, error)
	// EnablePruneBeaconChainFeature enabled prune BeaconChain feature.
	EnablePruneBeaconChainFeature()
	// IsEnablePruneBeaconChainFeature returns is enable prune BeaconChain feature.
	IsEnablePruneBeaconChainFeature() bool
	// CommitOffChainData write off chain data of a block onto db writer.
	CommitOffChainData(
		batch rawdb.DatabaseWriter,
		block *types.Block,
		receipts []*types.Receipt,
		cxReceipts []*types.CXReceipt,
		stakeMsgs []types2.StakeMsg,
		payout reward.Reader,
		state *state.DB,
	) (status WriteStatus, err error)
>>>>>>> 1445223b
}<|MERGE_RESOLUTION|>--- conflicted
+++ resolved
@@ -33,3088 +33,6 @@
 // important to note that GetBlock can return any block and does not need to be
 // included in the canonical one where as GetBlockByNumber always represents the
 // canonical chain.
-<<<<<<< HEAD
-type BlockChain struct {
-	chainConfig            *params.ChainConfig // Chain & network configuration
-	cacheConfig            *CacheConfig        // Cache configuration for pruning
-	pruneBeaconChainEnable bool                // pruneBeaconChainEnable is enable prune BeaconChain feature
-
-	db     ethdb.Database // Low level persistent database to store final content in
-	triegc *prque.Prque   // Priority queue mapping block numbers to tries to gc
-	gcproc time.Duration  // Accumulates canonical block processing for trie dumping
-
-	hc            *HeaderChain
-	rmLogsFeed    event.Feed
-	chainFeed     event.Feed
-	chainSideFeed event.Feed
-	chainHeadFeed event.Feed
-	logsFeed      event.Feed
-	scope         event.SubscriptionScope
-	genesisBlock  *types.Block
-
-	mu                          sync.RWMutex // global mutex for locking chain operations
-	chainmu                     sync.RWMutex // blockchain insertion lock
-	procmu                      sync.RWMutex // block processor lock
-	pendingCrossLinksMutex      sync.RWMutex // pending crosslinks lock
-	pendingSlashingCandidatesMU sync.RWMutex // pending slashing candidates
-
-	currentBlock     atomic.Value // Current head of the block chain
-	currentFastBlock atomic.Value // Current head of the fast-sync chain (may be above the block chain!)
-
-	stateCache                    state.Database // State database to reuse between imports (contains state cache)
-	bodyCache                     *lru.Cache     // Cache for the most recent block bodies
-	bodyRLPCache                  *lru.Cache     // Cache for the most recent block bodies in RLP encoded format
-	receiptsCache                 *lru.Cache     // Cache for the most recent receipts per block
-	blockCache                    *lru.Cache     // Cache for the most recent entire blocks
-	futureBlocks                  *lru.Cache     // future blocks are blocks added for later processing
-	shardStateCache               *lru.Cache
-	lastCommitsCache              *lru.Cache
-	epochCache                    *lru.Cache        // Cache epoch number → first block number
-	randomnessCache               *lru.Cache        // Cache for vrf/vdf
-	validatorSnapshotCache        *lru.Cache        // Cache for validator snapshot
-	validatorStatsCache           *lru.Cache        // Cache for validator stats
-	validatorListCache            *lru.Cache        // Cache of validator list
-	validatorListByDelegatorCache *lru.Cache        // Cache of validator list by delegator
-	pendingCrossLinksCache        *lru.Cache        // Cache of last pending crosslinks
-	blockAccumulatorCache         *lru.Cache        // Cache of block accumulators
-	quit                          chan struct{}     // blockchain quit channel
-	running                       int32             // running must be called atomically
-	blockchainPruner              *blockchainPruner // use to prune beacon chain
-	// procInterrupt must be atomically called
-	procInterrupt int32          // interrupt signaler for block processing
-	wg            sync.WaitGroup // chain processing wait group for shutting down
-
-	engine                 consensus_engine.Engine
-	processor              Processor // block processor interface
-	validator              Validator // block and state validator interface
-	vmConfig               vm.Config
-	badBlocks              *lru.Cache              // Bad block cache
-	shouldPreserve         func(*types.Block) bool // Function used to determine whether should preserve the given block.
-	pendingSlashes         slash.Records
-	maxGarbCollectedBlkNum int64
-}
-
-// NewBlockChain returns a fully initialised block chain using information
-// available in the database. It initialises the default Ethereum validator and
-// Processor.
-func NewBlockChain(
-	db ethdb.Database, cacheConfig *CacheConfig, chainConfig *params.ChainConfig,
-	engine consensus_engine.Engine, vmConfig vm.Config,
-	shouldPreserve func(block *types.Block) bool,
-) (*BlockChain, error) {
-	if cacheConfig == nil {
-		cacheConfig = &CacheConfig{
-			TrieNodeLimit: 256 * 1024 * 1024,
-			TrieTimeLimit: 2 * time.Minute,
-		}
-	}
-	bodyCache, _ := lru.New(bodyCacheLimit)
-	bodyRLPCache, _ := lru.New(bodyCacheLimit)
-	receiptsCache, _ := lru.New(receiptsCacheLimit)
-	blockCache, _ := lru.New(blockCacheLimit)
-	futureBlocks, _ := lru.New(maxFutureBlocks)
-	badBlocks, _ := lru.New(badBlockLimit)
-	shardCache, _ := lru.New(shardCacheLimit)
-	commitsCache, _ := lru.New(commitsCacheLimit)
-	epochCache, _ := lru.New(epochCacheLimit)
-	randomnessCache, _ := lru.New(randomnessCacheLimit)
-	validatorCache, _ := lru.New(validatorCacheLimit)
-	validatorStatsCache, _ := lru.New(validatorStatsCacheLimit)
-	validatorListCache, _ := lru.New(validatorListCacheLimit)
-	validatorListByDelegatorCache, _ := lru.New(validatorListByDelegatorCacheLimit)
-	pendingCrossLinksCache, _ := lru.New(pendingCrossLinksCacheLimit)
-	blockAccumulatorCache, _ := lru.New(blockAccumulatorCacheLimit)
-
-	bc := &BlockChain{
-		chainConfig:                   chainConfig,
-		cacheConfig:                   cacheConfig,
-		db:                            db,
-		triegc:                        prque.New(nil),
-		stateCache:                    state.NewDatabase(db),
-		quit:                          make(chan struct{}),
-		shouldPreserve:                shouldPreserve,
-		bodyCache:                     bodyCache,
-		bodyRLPCache:                  bodyRLPCache,
-		receiptsCache:                 receiptsCache,
-		blockCache:                    blockCache,
-		futureBlocks:                  futureBlocks,
-		shardStateCache:               shardCache,
-		lastCommitsCache:              commitsCache,
-		epochCache:                    epochCache,
-		randomnessCache:               randomnessCache,
-		validatorSnapshotCache:        validatorCache,
-		validatorStatsCache:           validatorStatsCache,
-		validatorListCache:            validatorListCache,
-		validatorListByDelegatorCache: validatorListByDelegatorCache,
-		pendingCrossLinksCache:        pendingCrossLinksCache,
-		blockAccumulatorCache:         blockAccumulatorCache,
-		blockchainPruner:              newBlockchainPruner(db),
-		engine:                        engine,
-		vmConfig:                      vmConfig,
-		badBlocks:                     badBlocks,
-		pendingSlashes:                slash.Records{},
-		maxGarbCollectedBlkNum:        -1,
-	}
-	bc.SetValidator(NewBlockValidator(chainConfig, bc, engine))
-	bc.SetProcessor(NewStateProcessor(chainConfig, bc, engine))
-
-	var err error
-	bc.hc, err = NewHeaderChain(db, chainConfig, engine, bc.getProcInterrupt)
-	if err != nil {
-		return nil, err
-	}
-	bc.genesisBlock = bc.GetBlockByNumber(0)
-	if bc.genesisBlock == nil {
-		return nil, ErrNoGenesis
-	}
-	var nilBlock *types.Block
-	bc.currentBlock.Store(nilBlock)
-	bc.currentFastBlock.Store(nilBlock)
-	if err := bc.loadLastState(); err != nil {
-		return nil, err
-	}
-	// Take ownership of this particular state
-	go bc.update()
-	return bc, nil
-}
-
-// ValidateNewBlock validates new block.
-func (bc *BlockChain) ValidateNewBlock(block *types.Block) error {
-	state, err := state.New(bc.CurrentBlock().Root(), bc.stateCache)
-	if err != nil {
-		return err
-	}
-
-	// NOTE Order of mutating state here matters.
-	// Process block using the parent state as reference point.
-	// Do not read cache from processor.
-	receipts, cxReceipts, _, _, _, usedGas, _, _, err := bc.processor.Process(
-		block, state, bc.vmConfig, false,
-	)
-	if err != nil {
-		bc.reportBlock(block, receipts, err)
-		return err
-	}
-
-	// Verify all the hash roots (state, txns, receipts, cross-shard)
-	if err := bc.Validator().ValidateState(
-		block, state, receipts, cxReceipts, usedGas,
-	); err != nil {
-		bc.reportBlock(block, receipts, err)
-		return err
-	}
-	return nil
-}
-
-// IsEpochBlock returns whether this block is the first block of an epoch.
-// by checking if the previous block is the last block of the previous epoch
-func IsEpochBlock(block *types.Block) bool {
-	if block.NumberU64() == 0 {
-		// genesis block is the first epoch block
-		return true
-	}
-	return shard.Schedule.IsLastBlock(block.NumberU64() - 1)
-}
-
-func (bc *BlockChain) getProcInterrupt() bool {
-	return atomic.LoadInt32(&bc.procInterrupt) == 1
-}
-
-// loadLastState loads the last known chain state from the database. This method
-// assumes that the chain manager mutex is held.
-func (bc *BlockChain) loadLastState() error {
-	// Restore the last known head block
-	head := rawdb.ReadHeadBlockHash(bc.db)
-	if head == (common.Hash{}) {
-		// Corrupt or empty database, init from scratch
-		utils.Logger().Warn().Msg("Empty database, resetting chain")
-		return bc.Reset()
-	}
-	// Make sure the entire head block is available
-	currentBlock := bc.GetBlockByHash(head)
-	if currentBlock == nil {
-		// Corrupt or empty database, init from scratch
-		utils.Logger().Warn().Str("hash", head.Hex()).Msg("Head block missing, resetting chain")
-		return bc.Reset()
-	}
-	// Make sure the state associated with the block is available
-	if _, err := state.New(currentBlock.Root(), bc.stateCache); err != nil {
-		// Dangling block without a state associated, init from scratch
-		utils.Logger().Warn().
-			Str("number", currentBlock.Number().String()).
-			Str("hash", currentBlock.Hash().Hex()).
-			Msg("Head state missing, repairing chain")
-		if err := bc.repair(&currentBlock); err != nil {
-			return err
-		}
-	}
-	// Everything seems to be fine, set as the head block
-	bc.currentBlock.Store(currentBlock)
-	headBlockGauge.Update(int64(currentBlock.NumberU64()))
-
-	// We don't need the following as we want the current header and block to be consistent
-	// Restore the last known head header
-	//currentHeader := currentBlock.Header()
-	//if head := rawdb.ReadHeadHeaderHash(bc.db); head != (common.Hash{}) {
-	//	if header := bc.GetHeaderByHash(head); header != nil {
-	//		currentHeader = header
-	//	}
-	//}
-	currentHeader := currentBlock.Header()
-	if err := bc.hc.SetCurrentHeader(currentHeader); err != nil {
-		return errors.Wrap(err, "headerChain SetCurrentHeader")
-	}
-
-	// Restore the last known head fast block
-	bc.currentFastBlock.Store(currentBlock)
-	headFastBlockGauge.Update(int64(currentBlock.NumberU64()))
-	if head := rawdb.ReadHeadFastBlockHash(bc.db); head != (common.Hash{}) {
-		if block := bc.GetBlockByHash(head); block != nil {
-			bc.currentFastBlock.Store(block)
-			headFastBlockGauge.Update(int64(block.NumberU64()))
-		}
-	}
-
-	// Issue a status log for the user
-	currentFastBlock := bc.CurrentFastBlock()
-
-	headerTd := bc.GetTd(currentHeader.Hash(), currentHeader.Number().Uint64())
-	blockTd := bc.GetTd(currentBlock.Hash(), currentBlock.NumberU64())
-	fastTd := bc.GetTd(currentFastBlock.Hash(), currentFastBlock.NumberU64())
-
-	utils.Logger().Info().
-		Str("number", currentHeader.Number().String()).
-		Str("hash", currentHeader.Hash().Hex()).
-		Str("td", headerTd.String()).
-		Str("age", common.PrettyAge(time.Unix(currentHeader.Time().Int64(), 0)).String()).
-		Msg("Loaded most recent local header")
-	utils.Logger().Info().
-		Str("number", currentBlock.Number().String()).
-		Str("hash", currentBlock.Hash().Hex()).
-		Str("td", blockTd.String()).
-		Str("age", common.PrettyAge(time.Unix(currentBlock.Time().Int64(), 0)).String()).
-		Msg("Loaded most recent local full block")
-	utils.Logger().Info().
-		Str("number", currentFastBlock.Number().String()).
-		Str("hash", currentFastBlock.Hash().Hex()).
-		Str("td", fastTd.String()).
-		Str("age", common.PrettyAge(time.Unix(currentFastBlock.Time().Int64(), 0)).String()).
-		Msg("Loaded most recent local fast block")
-
-	return nil
-}
-
-// SetHead rewinds the local chain to a new head. In the case of headers, everything
-// above the new head will be deleted and the new one set. In the case of blocks
-// though, the head may be further rewound if block bodies are missing (non-archive
-// nodes after a fast sync).
-func (bc *BlockChain) SetHead(head uint64) error {
-	utils.Logger().Warn().Uint64("target", head).Msg("Rewinding blockchain")
-
-	bc.mu.Lock()
-	defer bc.mu.Unlock()
-
-	// Rewind the header chain, deleting all block bodies until then
-	delFn := func(db rawdb.DatabaseDeleter, hash common.Hash, num uint64) error {
-		return rawdb.DeleteBody(db, hash, num)
-	}
-	if err := bc.hc.SetHead(head, delFn); err != nil {
-		return errors.Wrap(err, "headerChain SetHeader")
-	}
-	currentHeader := bc.hc.CurrentHeader()
-
-	// Clear out any stale content from the caches
-	bc.bodyCache.Purge()
-	bc.bodyRLPCache.Purge()
-	bc.receiptsCache.Purge()
-	bc.blockCache.Purge()
-	bc.futureBlocks.Purge()
-	bc.shardStateCache.Purge()
-
-	// Rewind the block chain, ensuring we don't end up with a stateless head block
-	if currentBlock := bc.CurrentBlock(); currentBlock != nil && currentHeader.Number().Uint64() < currentBlock.NumberU64() {
-		newHeadBlock := bc.GetBlock(currentHeader.Hash(), currentHeader.Number().Uint64())
-		bc.currentBlock.Store(newHeadBlock)
-		headBlockGauge.Update(int64(newHeadBlock.NumberU64()))
-	}
-	if currentBlock := bc.CurrentBlock(); currentBlock != nil {
-		if _, err := state.New(currentBlock.Root(), bc.stateCache); err != nil {
-			// Rewound state missing, rolled back to before pivot, reset to genesis
-			bc.currentBlock.Store(bc.genesisBlock)
-			headBlockGauge.Update(int64(bc.genesisBlock.NumberU64()))
-		}
-	}
-	// Rewind the fast block in a simpleton way to the target head
-	if currentFastBlock := bc.CurrentFastBlock(); currentFastBlock != nil && currentHeader.Number().Uint64() < currentFastBlock.NumberU64() {
-		newHeadFastBlock := bc.GetBlock(currentHeader.Hash(), currentHeader.Number().Uint64())
-		bc.currentFastBlock.Store(newHeadFastBlock)
-		headFastBlockGauge.Update(int64(newHeadFastBlock.NumberU64()))
-	}
-	// If either blocks reached nil, reset to the genesis state
-	if currentBlock := bc.CurrentBlock(); currentBlock == nil {
-		bc.currentBlock.Store(bc.genesisBlock)
-		headBlockGauge.Update(int64(bc.genesisBlock.NumberU64()))
-	}
-	if currentFastBlock := bc.CurrentFastBlock(); currentFastBlock == nil {
-		bc.currentFastBlock.Store(bc.genesisBlock)
-		headFastBlockGauge.Update(int64(bc.genesisBlock.NumberU64()))
-	}
-	currentBlock := bc.CurrentBlock()
-	currentFastBlock := bc.CurrentFastBlock()
-
-	if err := rawdb.WriteHeadBlockHash(bc.db, currentBlock.Hash()); err != nil {
-		return err
-	}
-	if err := rawdb.WriteHeadFastBlockHash(bc.db, currentFastBlock.Hash()); err != nil {
-		return err
-	}
-
-	return bc.loadLastState()
-}
-
-// ShardID returns the shard Id of the blockchain.
-// TODO: use a better solution before resharding shuffle nodes to different shards
-func (bc *BlockChain) ShardID() uint32 {
-	return bc.CurrentBlock().ShardID()
-}
-
-// GasLimit returns the gas limit of the current HEAD block.
-func (bc *BlockChain) GasLimit() uint64 {
-	return bc.CurrentBlock().GasLimit()
-}
-
-// CurrentBlock retrieves the current head block of the canonical chain. The
-// block is retrieved from the blockchain's internal cache.
-func (bc *BlockChain) CurrentBlock() *types.Block {
-	return bc.currentBlock.Load().(*types.Block)
-}
-
-// CurrentFastBlock retrieves the current fast-sync head block of the canonical
-// chain. The block is retrieved from the blockchain's internal cache.
-func (bc *BlockChain) CurrentFastBlock() *types.Block {
-	return bc.currentFastBlock.Load().(*types.Block)
-}
-
-// SetProcessor sets the processor required for making state modifications.
-func (bc *BlockChain) SetProcessor(processor Processor) {
-	bc.procmu.Lock()
-	defer bc.procmu.Unlock()
-	bc.processor = processor
-}
-
-// SetValidator sets the validator which is used to validate incoming blocks.
-func (bc *BlockChain) SetValidator(validator Validator) {
-	bc.procmu.Lock()
-	defer bc.procmu.Unlock()
-	bc.validator = validator
-}
-
-// Validator returns the current validator.
-func (bc *BlockChain) Validator() Validator {
-	bc.procmu.RLock()
-	defer bc.procmu.RUnlock()
-	return bc.validator
-}
-
-// Processor returns the current processor.
-func (bc *BlockChain) Processor() Processor {
-	bc.procmu.RLock()
-	defer bc.procmu.RUnlock()
-	return bc.processor
-}
-
-// State returns a new mutable state based on the current HEAD block.
-func (bc *BlockChain) State() (*state.DB, error) {
-	return bc.StateAt(bc.CurrentBlock().Root())
-}
-
-// StateAt returns a new mutable state based on a particular point in time.
-func (bc *BlockChain) StateAt(root common.Hash) (*state.DB, error) {
-	return state.New(root, bc.stateCache)
-}
-
-// Reset purges the entire blockchain, restoring it to its genesis state.
-func (bc *BlockChain) Reset() error {
-	return bc.ResetWithGenesisBlock(bc.genesisBlock)
-}
-
-// ResetWithGenesisBlock purges the entire blockchain, restoring it to the
-// specified genesis state.
-func (bc *BlockChain) ResetWithGenesisBlock(genesis *types.Block) error {
-	// Dump the entire block chain and purge the caches
-	if err := bc.SetHead(0); err != nil {
-		return err
-	}
-	bc.mu.Lock()
-	defer bc.mu.Unlock()
-
-	// Prepare the genesis block and reinitialise the chain
-	if err := rawdb.WriteBlock(bc.db, genesis); err != nil {
-		return err
-	}
-
-	bc.genesisBlock = genesis
-	if err := bc.insert(bc.genesisBlock); err != nil {
-		return err
-	}
-	bc.hc.SetGenesis(bc.genesisBlock.Header())
-	if err := bc.hc.SetCurrentHeader(bc.genesisBlock.Header()); err != nil {
-		return err
-	}
-	bc.currentBlock.Store(bc.genesisBlock)
-	headBlockGauge.Update(int64(bc.genesisBlock.NumberU64()))
-	bc.currentFastBlock.Store(bc.genesisBlock)
-	headFastBlockGauge.Update(int64(bc.genesisBlock.NumberU64()))
-	return nil
-}
-
-// repair tries to repair the current blockchain by rolling back the current block
-// until one with associated state is found. This is needed to fix incomplete db
-// writes caused either by crashes/power outages, or simply non-committed tries.
-//
-// This method only rolls back the current block. The current header and current
-// fast block are left intact.
-func (bc *BlockChain) repair(head **types.Block) error {
-	valsToRemove := map[common.Address]struct{}{}
-	for {
-		// Abort if we've rewound to a head block that does have associated state
-		if _, err := state.New((*head).Root(), bc.stateCache); err == nil {
-			utils.Logger().Info().
-				Str("number", (*head).Number().String()).
-				Str("hash", (*head).Hash().Hex()).
-				Msg("Rewound blockchain to past state")
-			return bc.removeInValidatorList(valsToRemove)
-		}
-		// Repair last commit sigs
-		lastSig := (*head).Header().LastCommitSignature()
-		sigAndBitMap := append(lastSig[:], (*head).Header().LastCommitBitmap()...)
-		bc.WriteCommitSig((*head).NumberU64()-1, sigAndBitMap)
-
-		// Otherwise rewind one block and recheck state availability there
-		for _, stkTxn := range (*head).StakingTransactions() {
-			if stkTxn.StakingType() == staking.DirectiveCreateValidator {
-				if addr, err := stkTxn.SenderAddress(); err == nil {
-					valsToRemove[addr] = struct{}{}
-				} else {
-					return err
-				}
-			}
-		}
-		block := bc.GetBlock((*head).ParentHash(), (*head).NumberU64()-1)
-		if block == nil {
-			return fmt.Errorf("missing block %d [%x]", (*head).NumberU64()-1, (*head).ParentHash())
-		}
-		*head = block
-	}
-}
-
-// This func is used to remove the validator addresses from the validator list.
-func (bc *BlockChain) removeInValidatorList(toRemove map[common.Address]struct{}) error {
-	if len(toRemove) == 0 {
-		return nil
-	}
-	utils.Logger().Info().
-		Interface("validators", toRemove).
-		Msg("Removing validators from validator list")
-
-	existingVals, err := bc.ReadValidatorList()
-	if err != nil {
-		return err
-	}
-	newVals := []common.Address{}
-	for _, addr := range existingVals {
-		if _, ok := toRemove[addr]; !ok {
-			newVals = append(newVals, addr)
-		}
-	}
-	return bc.WriteValidatorList(bc.db, newVals)
-}
-
-// Export writes the active chain to the given writer.
-func (bc *BlockChain) Export(w io.Writer) error {
-	return bc.ExportN(w, uint64(0), bc.CurrentBlock().NumberU64())
-}
-
-// ExportN writes a subset of the active chain to the given writer.
-func (bc *BlockChain) ExportN(w io.Writer, first uint64, last uint64) error {
-	bc.mu.RLock()
-	defer bc.mu.RUnlock()
-
-	if first > last {
-		return fmt.Errorf("export failed: first (%d) is greater than last (%d)", first, last)
-	}
-	utils.Logger().Info().Uint64("count", last-first+1).Msg("Exporting batch of blocks")
-
-	start, reported := time.Now(), time.Now()
-	for nr := first; nr <= last; nr++ {
-		block := bc.GetBlockByNumber(nr)
-		if block == nil {
-			return fmt.Errorf("export failed on #%d: not found", nr)
-		}
-		if err := block.EncodeRLP(w); err != nil {
-			return err
-		}
-		if time.Since(reported) >= statsReportLimit {
-			utils.Logger().Info().
-				Uint64("exported", block.NumberU64()-first).
-				Str("elapsed", common.PrettyDuration(time.Since(start)).String()).
-				Msg("Exporting blocks")
-			reported = time.Now()
-		}
-	}
-
-	return nil
-}
-
-// writeHeadBlock writes a new head block
-func (bc *BlockChain) writeHeadBlock(block *types.Block) error {
-	// If the block is on a side chain or an unknown one, force other heads onto it too
-	updateHeads := rawdb.ReadCanonicalHash(bc.db, block.NumberU64()) != block.Hash()
-
-	// Add the block to the canonical chain number scheme and mark as the head
-	batch := bc.ChainDb().NewBatch()
-	if err := rawdb.WriteCanonicalHash(batch, block.Hash(), block.NumberU64()); err != nil {
-		return err
-	}
-	if err := rawdb.WriteHeadBlockHash(batch, block.Hash()); err != nil {
-		return err
-	}
-	if err := batch.Write(); err != nil {
-		return err
-	}
-
-	bc.currentBlock.Store(block)
-	headBlockGauge.Update(int64(block.NumberU64()))
-
-	// If the block is better than our head or is on a different chain, force update heads
-	if updateHeads {
-		if err := bc.hc.SetCurrentHeader(block.Header()); err != nil {
-			return errors.Wrap(err, "HeaderChain SetCurrentHeader")
-		}
-		if err := rawdb.WriteHeadFastBlockHash(bc.db, block.Hash()); err != nil {
-			return err
-		}
-
-		bc.currentFastBlock.Store(block)
-		headFastBlockGauge.Update(int64(block.NumberU64()))
-	}
-	return nil
-}
-
-// insert injects a new head block into the current block chain. This method
-// assumes that the block is indeed a true head. It will also reset the head
-// header and the head fast sync block to this very same block if they are older
-// or if they are on a different side chain.
-//
-// Note, this function assumes that the `mu` mutex is held!
-func (bc *BlockChain) insert(block *types.Block) error {
-	return bc.writeHeadBlock(block)
-}
-
-// Genesis retrieves the chain's genesis block.
-func (bc *BlockChain) Genesis() *types.Block {
-	return bc.genesisBlock
-}
-
-// GetBody retrieves a block body (transactions and uncles) from the database by
-// hash, caching it if found.
-func (bc *BlockChain) GetBody(hash common.Hash) *types.Body {
-	// Short circuit if the body's already in the cache, retrieve otherwise
-	if cached, ok := bc.bodyCache.Get(hash); ok {
-		body := cached.(*types.Body)
-		return body
-	}
-	number := bc.hc.GetBlockNumber(hash)
-	if number == nil {
-		return nil
-	}
-	body := rawdb.ReadBody(bc.db, hash, *number)
-	if body == nil {
-		return nil
-	}
-	// Cache the found body for next time and return
-	bc.bodyCache.Add(hash, body)
-	return body
-}
-
-// GetBodyRLP retrieves a block body in RLP encoding from the database by hash,
-// caching it if found.
-func (bc *BlockChain) GetBodyRLP(hash common.Hash) rlp.RawValue {
-	// Short circuit if the body's already in the cache, retrieve otherwise
-	if cached, ok := bc.bodyRLPCache.Get(hash); ok {
-		return cached.(rlp.RawValue)
-	}
-	number := bc.hc.GetBlockNumber(hash)
-	if number == nil {
-		return nil
-	}
-	body := rawdb.ReadBodyRLP(bc.db, hash, *number)
-	if len(body) == 0 {
-		return nil
-	}
-	// Cache the found body for next time and return
-	bc.bodyRLPCache.Add(hash, body)
-	return body
-}
-
-// HasBlock checks if a block is fully present in the database or not.
-func (bc *BlockChain) HasBlock(hash common.Hash, number uint64) bool {
-	if bc.blockCache.Contains(hash) {
-		return true
-	}
-	return rawdb.HasBody(bc.db, hash, number)
-}
-
-// HasState checks if state trie is fully present in the database or not.
-func (bc *BlockChain) HasState(hash common.Hash) bool {
-	_, err := bc.stateCache.OpenTrie(hash)
-	return err == nil
-}
-
-// HasBlockAndState checks if a block and associated state trie is fully present
-// in the database or not, caching it if present.
-func (bc *BlockChain) HasBlockAndState(hash common.Hash, number uint64) bool {
-	// Check first that the block itself is known
-	block := bc.GetBlock(hash, number)
-	if block == nil {
-		return false
-	}
-	return bc.HasState(block.Root())
-}
-
-// GetBlock retrieves a block from the database by hash and number,
-// caching it if found.
-func (bc *BlockChain) GetBlock(hash common.Hash, number uint64) *types.Block {
-	// Short circuit if the block's already in the cache, retrieve otherwise
-	if block, ok := bc.blockCache.Get(hash); ok {
-		return block.(*types.Block)
-	}
-	block := rawdb.ReadBlock(bc.db, hash, number)
-	if block == nil {
-		return nil
-	}
-	// Cache the found block for next time and return
-	bc.blockCache.Add(block.Hash(), block)
-	return block
-}
-
-// GetBlockByHash retrieves a block from the database by hash, caching it if found.
-func (bc *BlockChain) GetBlockByHash(hash common.Hash) *types.Block {
-	number := bc.hc.GetBlockNumber(hash)
-	if number == nil {
-		return nil
-	}
-	return bc.GetBlock(hash, *number)
-}
-
-// GetBlockByNumber retrieves a block from the database by number, caching it
-// (associated with its hash) if found.
-func (bc *BlockChain) GetBlockByNumber(number uint64) *types.Block {
-	hash := rawdb.ReadCanonicalHash(bc.db, number)
-	if hash == (common.Hash{}) {
-		return nil
-	}
-	return bc.GetBlock(hash, number)
-}
-
-// GetReceiptsByHash retrieves the receipts for all transactions in a given block.
-func (bc *BlockChain) GetReceiptsByHash(hash common.Hash) types.Receipts {
-	if receipts, ok := bc.receiptsCache.Get(hash); ok {
-		return receipts.(types.Receipts)
-	}
-
-	number := rawdb.ReadHeaderNumber(bc.db, hash)
-	if number == nil {
-		return nil
-	}
-
-	receipts := rawdb.ReadReceipts(bc.db, hash, *number)
-	bc.receiptsCache.Add(hash, receipts)
-	return receipts
-}
-
-// GetBlocksFromHash returns the block corresponding to hash and up to n-1 ancestors.
-// [deprecated by eth/62]
-func (bc *BlockChain) GetBlocksFromHash(hash common.Hash, n int) (blocks []*types.Block) {
-	number := bc.hc.GetBlockNumber(hash)
-	if number == nil {
-		return nil
-	}
-	for i := 0; i < n; i++ {
-		block := bc.GetBlock(hash, *number)
-		if block == nil {
-			break
-		}
-		blocks = append(blocks, block)
-		hash = block.ParentHash()
-		*number--
-	}
-	return
-}
-
-// GetUnclesInChain retrieves all the uncles from a given block backwards until
-// a specific distance is reached.
-func (bc *BlockChain) GetUnclesInChain(b *types.Block, length int) []*block.Header {
-	uncles := []*block.Header{}
-	for i := 0; b != nil && i < length; i++ {
-		uncles = append(uncles, b.Uncles()...)
-		b = bc.GetBlock(b.ParentHash(), b.NumberU64()-1)
-	}
-	return uncles
-}
-
-// TrieNode retrieves a blob of data associated with a trie node (or code hash)
-// either from ephemeral in-memory cache, or from persistent storage.
-func (bc *BlockChain) TrieNode(hash common.Hash) ([]byte, error) {
-	return bc.stateCache.TrieDB().Node(hash)
-}
-
-// Stop stops the blockchain service. If any imports are currently in progress
-// it will abort them using the procInterrupt.
-func (bc *BlockChain) Stop() {
-	if !atomic.CompareAndSwapInt32(&bc.running, 0, 1) {
-		return
-	}
-
-	if err := bc.SavePendingCrossLinks(); err != nil {
-		utils.Logger().Error().Err(err).Msg("Failed to save pending cross links")
-	}
-
-	// Unsubscribe all subscriptions registered from blockchain
-	bc.scope.Close()
-	close(bc.quit)
-	atomic.StoreInt32(&bc.procInterrupt, 1)
-
-	bc.wg.Wait()
-
-	// Ensure the state of a recent block is also stored to disk before exiting.
-	// We're writing three different states to catch different restart scenarios:
-	//  - HEAD:     So we don't need to reprocess any blocks in the general case
-	//  - HEAD-1:   So we don't do large reorgs if our HEAD becomes an uncle
-	//  - HEAD-127: So we have a hard limit on the number of blocks reexecuted
-	if !bc.cacheConfig.Disabled {
-		triedb := bc.stateCache.TrieDB()
-
-		for _, offset := range []uint64{0, 1, triesInMemory - 1} {
-			if number := bc.CurrentBlock().NumberU64(); number > offset {
-				recent := bc.GetHeaderByNumber(number - offset)
-				if recent != nil {
-					utils.Logger().Info().
-						Str("block", recent.Number().String()).
-						Str("hash", recent.Hash().Hex()).
-						Str("root", recent.Root().Hex()).
-						Msg("Writing cached state to disk")
-					if err := triedb.Commit(recent.Root(), true); err != nil {
-						utils.Logger().Error().Err(err).Msg("Failed to commit recent state trie")
-					}
-				}
-			}
-		}
-		for !bc.triegc.Empty() {
-			triedb.Dereference(bc.triegc.PopItem().(common.Hash))
-		}
-		if size, _ := triedb.Size(); size != 0 {
-			utils.Logger().Error().Msg("Dangling trie nodes after full cleanup")
-		}
-	}
-	utils.Logger().Info().Msg("Blockchain manager stopped")
-}
-
-func (bc *BlockChain) procFutureBlocks() {
-	blocks := make([]*types.Block, 0, bc.futureBlocks.Len())
-	for _, hash := range bc.futureBlocks.Keys() {
-		if block, exist := bc.futureBlocks.Peek(hash); exist {
-			blocks = append(blocks, block.(*types.Block))
-		}
-	}
-	if len(blocks) > 0 {
-		types.BlockBy(types.Number).Sort(blocks)
-
-		// Insert one by one as chain insertion needs contiguous ancestry between blocks
-		for i := range blocks {
-			bc.InsertChain(blocks[i:i+1], true /* verifyHeaders */)
-		}
-	}
-}
-
-// WriteStatus status of write
-type WriteStatus byte
-
-// Constants for WriteStatus
-const (
-	NonStatTy WriteStatus = iota
-	CanonStatTy
-	SideStatTy
-)
-
-// Rollback is designed to remove a chain of links from the database that aren't
-// certain enough to be valid.
-func (bc *BlockChain) Rollback(chain []common.Hash) error {
-	bc.mu.Lock()
-	defer bc.mu.Unlock()
-
-	valsToRemove := map[common.Address]struct{}{}
-	for i := len(chain) - 1; i >= 0; i-- {
-		hash := chain[i]
-
-		currentHeader := bc.hc.CurrentHeader()
-		if currentHeader != nil && currentHeader.Hash() == hash {
-			parentHeader := bc.GetHeader(currentHeader.ParentHash(), currentHeader.Number().Uint64()-1)
-			if parentHeader != nil {
-				if err := bc.hc.SetCurrentHeader(parentHeader); err != nil {
-					return errors.Wrap(err, "HeaderChain SetCurrentHeader")
-				}
-			}
-		}
-		if currentFastBlock := bc.CurrentFastBlock(); currentFastBlock != nil && currentFastBlock.Hash() == hash {
-			newFastBlock := bc.GetBlock(currentFastBlock.ParentHash(), currentFastBlock.NumberU64()-1)
-			if newFastBlock != nil {
-				bc.currentFastBlock.Store(newFastBlock)
-				headFastBlockGauge.Update(int64(newFastBlock.NumberU64()))
-				rawdb.WriteHeadFastBlockHash(bc.db, newFastBlock.Hash())
-			}
-		}
-		if currentBlock := bc.CurrentBlock(); currentBlock != nil && currentBlock.Hash() == hash {
-			newBlock := bc.GetBlock(currentBlock.ParentHash(), currentBlock.NumberU64()-1)
-			if newBlock != nil {
-				bc.currentBlock.Store(newBlock)
-				headBlockGauge.Update(int64(newBlock.NumberU64()))
-				if err := rawdb.WriteHeadBlockHash(bc.db, newBlock.Hash()); err != nil {
-					return err
-				}
-
-				for _, stkTxn := range currentBlock.StakingTransactions() {
-					if stkTxn.StakingType() == staking.DirectiveCreateValidator {
-						if addr, err := stkTxn.SenderAddress(); err == nil {
-							valsToRemove[addr] = struct{}{}
-						}
-					}
-				}
-			}
-		}
-	}
-	return bc.removeInValidatorList(valsToRemove)
-}
-
-// SetReceiptsData computes all the non-consensus fields of the receipts
-func SetReceiptsData(config *params.ChainConfig, block *types.Block, receipts types.Receipts) error {
-	signer := types.MakeSigner(config, block.Epoch())
-	ethSigner := types.NewEIP155Signer(config.EthCompatibleChainID)
-
-	transactions, stakingTransactions, logIndex := block.Transactions(), block.StakingTransactions(), uint(0)
-	if len(transactions)+len(stakingTransactions) != len(receipts) {
-		return errors.New("transaction+stakingTransactions and receipt count mismatch")
-	}
-
-	// The used gas can be calculated based on previous receipts
-	if len(receipts) > 0 && len(transactions) > 0 {
-		receipts[0].GasUsed = receipts[0].CumulativeGasUsed
-	}
-	for j := 1; j < len(transactions); j++ {
-		// The transaction hash can be retrieved from the transaction itself
-		receipts[j].TxHash = transactions[j].Hash()
-		receipts[j].GasUsed = receipts[j].CumulativeGasUsed - receipts[j-1].CumulativeGasUsed
-		// The contract address can be derived from the transaction itself
-		if transactions[j].To() == nil {
-			// Deriving the signer is expensive, only do if it's actually needed
-			var from common.Address
-			if transactions[j].IsEthCompatible() {
-				from, _ = types.Sender(ethSigner, transactions[j])
-			} else {
-				from, _ = types.Sender(signer, transactions[j])
-			}
-			receipts[j].ContractAddress = crypto.CreateAddress(from, transactions[j].Nonce())
-		}
-		// The derived log fields can simply be set from the block and transaction
-		for k := 0; k < len(receipts[j].Logs); k++ {
-			receipts[j].Logs[k].BlockNumber = block.NumberU64()
-			receipts[j].Logs[k].BlockHash = block.Hash()
-			receipts[j].Logs[k].TxHash = receipts[j].TxHash
-			receipts[j].Logs[k].TxIndex = uint(j)
-			receipts[j].Logs[k].Index = logIndex
-			logIndex++
-		}
-	}
-
-	// The used gas can be calculated based on previous receipts
-	if len(receipts) > len(transactions) && len(stakingTransactions) > 0 {
-		receipts[len(transactions)].GasUsed = receipts[len(transactions)].CumulativeGasUsed
-	}
-	// in a block, txns are processed before staking txns
-	for j := len(transactions) + 1; j < len(transactions)+len(stakingTransactions); j++ {
-		// The transaction hash can be retrieved from the staking transaction itself
-		receipts[j].TxHash = stakingTransactions[j].Hash()
-		receipts[j].GasUsed = receipts[j].CumulativeGasUsed - receipts[j-1].CumulativeGasUsed
-		// The derived log fields can simply be set from the block and transaction
-		for k := 0; k < len(receipts[j].Logs); k++ {
-			receipts[j].Logs[k].BlockNumber = block.NumberU64()
-			receipts[j].Logs[k].BlockHash = block.Hash()
-			receipts[j].Logs[k].TxHash = receipts[j].TxHash
-			receipts[j].Logs[k].TxIndex = uint(j) + uint(len(transactions))
-			receipts[j].Logs[k].Index = logIndex
-			logIndex++
-		}
-	}
-	return nil
-}
-
-// InsertReceiptChain attempts to complete an already existing header chain with
-// transaction and receipt data.
-func (bc *BlockChain) InsertReceiptChain(blockChain types.Blocks, receiptChain []types.Receipts) (int, error) {
-	bc.wg.Add(1)
-	defer bc.wg.Done()
-
-	// Do a sanity check that the provided chain is actually ordered and linked
-	for i := 1; i < len(blockChain); i++ {
-		if blockChain[i].NumberU64() != blockChain[i-1].NumberU64()+1 || blockChain[i].ParentHash() != blockChain[i-1].Hash() {
-			utils.Logger().Error().
-				Str("number", blockChain[i].Number().String()).
-				Str("hash", blockChain[i].Hash().Hex()).
-				Str("parent", blockChain[i].ParentHash().Hex()).
-				Str("prevnumber", blockChain[i-1].Number().String()).
-				Str("prevhash", blockChain[i-1].Hash().Hex()).
-				Msg("Non contiguous receipt insert")
-			return 0, fmt.Errorf("non contiguous insert: item %d is #%d [%x…], item %d is #%d [%x…] (parent [%x…])", i-1, blockChain[i-1].NumberU64(),
-				blockChain[i-1].Hash().Bytes()[:4], i, blockChain[i].NumberU64(), blockChain[i].Hash().Bytes()[:4], blockChain[i].ParentHash().Bytes()[:4])
-		}
-	}
-
-	var (
-		stats = struct{ processed, ignored int32 }{}
-		start = time.Now()
-		bytes = 0
-		batch = bc.db.NewBatch()
-	)
-	for i, block := range blockChain {
-		receipts := receiptChain[i]
-		// Short circuit insertion if shutting down or processing failed
-		if atomic.LoadInt32(&bc.procInterrupt) == 1 {
-			return 0, nil
-		}
-		// Short circuit if the owner header is unknown
-		if !bc.HasHeader(block.Hash(), block.NumberU64()) {
-			return 0, fmt.Errorf("containing header #%d [%x…] unknown", block.Number(), block.Hash().Bytes()[:4])
-		}
-		// Skip if the entire data is already known
-		if bc.HasBlock(block.Hash(), block.NumberU64()) {
-			stats.ignored++
-			continue
-		}
-		// Compute all the non-consensus fields of the receipts
-		if err := SetReceiptsData(bc.chainConfig, block, receipts); err != nil {
-			return 0, fmt.Errorf("failed to set receipts data: %v", err)
-		}
-		// Write all the data out into the database
-		if err := rawdb.WriteBody(batch, block.Hash(), block.NumberU64(), block.Body()); err != nil {
-			return 0, err
-		}
-		if err := rawdb.WriteReceipts(batch, block.Hash(), block.NumberU64(), receipts); err != nil {
-			return 0, err
-		}
-		if err := rawdb.WriteBlockTxLookUpEntries(batch, block); err != nil {
-			return 0, err
-		}
-		if err := rawdb.WriteBlockStxLookUpEntries(batch, block); err != nil {
-			return 0, err
-		}
-
-		stats.processed++
-
-		if batch.ValueSize() >= ethdb.IdealBatchSize {
-			if err := batch.Write(); err != nil {
-				return 0, err
-			}
-			bytes += batch.ValueSize()
-			batch.Reset()
-		}
-	}
-	if batch.ValueSize() > 0 {
-		bytes += batch.ValueSize()
-		if err := batch.Write(); err != nil {
-			return 0, err
-		}
-	}
-
-	// Update the head fast sync block if better
-	bc.mu.Lock()
-	head := blockChain[len(blockChain)-1]
-	if td := bc.GetTd(head.Hash(), head.NumberU64()); td != nil { // Rewind may have occurred, skip in that case
-		currentFastBlock := bc.CurrentFastBlock()
-		if bc.GetTd(currentFastBlock.Hash(), currentFastBlock.NumberU64()).Cmp(td) < 0 {
-			rawdb.WriteHeadFastBlockHash(bc.db, head.Hash())
-			bc.currentFastBlock.Store(head)
-			headFastBlockGauge.Update(int64(head.NumberU64()))
-		}
-	}
-	bc.mu.Unlock()
-
-	utils.Logger().Info().
-		Int32("count", stats.processed).
-		Str("elapsed", common.PrettyDuration(time.Since(start)).String()).
-		Str("age", common.PrettyAge(time.Unix(head.Time().Int64(), 0)).String()).
-		Str("head", head.Number().String()).
-		Str("hash", head.Hash().Hex()).
-		Str("size", common.StorageSize(bytes).String()).
-		Int32("ignored", stats.ignored).
-		Msg("Imported new block receipts")
-
-	return 0, nil
-}
-
-var lastWrite uint64
-
-// WriteBlockWithoutState writes only the block and its metadata to the database,
-// but does not write any state. This is used to construct competing side forks
-// up to the point where they exceed the canonical total difficulty.
-func (bc *BlockChain) WriteBlockWithoutState(block *types.Block, td *big.Int) (err error) {
-	bc.wg.Add(1)
-	defer bc.wg.Done()
-
-	if err := bc.hc.WriteTd(block.Hash(), block.NumberU64(), td); err != nil {
-		return err
-	}
-	if err := rawdb.WriteBlock(bc.db, block); err != nil {
-		return err
-	}
-
-	return nil
-}
-
-// WriteBlockWithState writes the block and all associated state to the database.
-func (bc *BlockChain) WriteBlockWithState(
-	block *types.Block, receipts []*types.Receipt,
-	cxReceipts []*types.CXReceipt,
-	stakeMsgs []staking.StakeMsg,
-	delegationsToRemove map[common.Address][]common.Address,
-	paid reward.Reader,
-	state *state.DB,
-) (status WriteStatus, err error) {
-	bc.wg.Add(1)
-	defer bc.wg.Done()
-
-	// Make sure no inconsistent state is leaked during insertion
-	bc.mu.Lock()
-	defer bc.mu.Unlock()
-
-	currentBlock := bc.CurrentBlock()
-	if currentBlock == nil || block.ParentHash() != currentBlock.Hash() {
-		return NonStatTy, errors.New("Hash of parent block doesn't match the current block hash")
-	}
-
-	// Commit state object changes to in-memory trie
-	root, err := state.Commit(bc.chainConfig.IsS3(block.Epoch()))
-	if err != nil {
-		return NonStatTy, err
-	}
-
-	// Flush trie state into disk if it's archival node or the block is epoch block
-	triedb := bc.stateCache.TrieDB()
-	if bc.cacheConfig.Disabled || block.IsLastBlockInEpoch() {
-		if err := triedb.Commit(root, false); err != nil {
-			if isUnrecoverableErr(err) {
-				fmt.Printf("Unrecoverable error when committing triedb: %v\nExitting\n", err)
-				os.Exit(1)
-			}
-			return NonStatTy, err
-		}
-	} else {
-		// Full but not archive node, do proper garbage collection
-		triedb.Reference(root, common.Hash{}) // metadata reference to keep trie alive
-		bc.triegc.Push(root, -int64(block.NumberU64()))
-
-		if current := block.NumberU64(); current > triesInMemory {
-			// If we exceeded our memory allowance, flush matured singleton nodes to disk
-			var (
-				nodes, imgs = triedb.Size()
-				limit       = common.StorageSize(bc.cacheConfig.TrieNodeLimit) * 1024 * 1024
-			)
-			if nodes > limit || imgs > 4*1024*1024 {
-				triedb.Cap(limit - ethdb.IdealBatchSize)
-			}
-			// Find the next state trie we need to commit
-			header := bc.GetHeaderByNumber(current - triesInMemory)
-			if header != nil {
-				chosen := header.Number().Uint64()
-
-				// If we exceeded out time allowance, flush an entire trie to disk
-				if bc.gcproc > bc.cacheConfig.TrieTimeLimit {
-					// If we're exceeding limits but haven't reached a large enough memory gap,
-					// warn the user that the system is becoming unstable.
-					if chosen < lastWrite+triesInMemory && bc.gcproc >= 2*bc.cacheConfig.TrieTimeLimit {
-						utils.Logger().Info().
-							Dur("time", bc.gcproc).
-							Dur("allowance", bc.cacheConfig.TrieTimeLimit).
-							Float64("optimum", float64(chosen-lastWrite)/triesInMemory).
-							Msg("State in memory for too long, committing")
-					}
-					// Flush an entire trie and restart the counters
-					triedb.Commit(header.Root(), true)
-					lastWrite = chosen
-					bc.gcproc = 0
-				}
-				// Garbage collect anything below our required write retention
-				for !bc.triegc.Empty() {
-					root, number := bc.triegc.Pop()
-					if uint64(-number) > chosen {
-						bc.triegc.Push(root, number)
-						break
-					}
-					if -number > bc.maxGarbCollectedBlkNum {
-						bc.maxGarbCollectedBlkNum = -number
-					}
-					triedb.Dereference(root.(common.Hash))
-				}
-			}
-		}
-	}
-
-	batch := bc.db.NewBatch()
-	// Write the raw block
-	if err := rawdb.WriteBlock(batch, block); err != nil {
-		return NonStatTy, err
-	}
-
-	// Write offchain data
-	if status, err := bc.CommitOffChainData(
-		batch, block, receipts,
-		cxReceipts, stakeMsgs,
-		delegationsToRemove,
-		paid, state,
-	); err != nil {
-		return status, err
-	}
-
-	// Write the positional metadata for transaction/receipt lookups and preimages
-	if err := rawdb.WriteBlockTxLookUpEntries(batch, block); err != nil {
-		return NonStatTy, err
-	}
-	if err := rawdb.WriteBlockStxLookUpEntries(batch, block); err != nil {
-		return NonStatTy, err
-	}
-	if err := rawdb.WriteCxLookupEntries(batch, block); err != nil {
-		return NonStatTy, err
-	}
-	if err := rawdb.WritePreimages(batch, block.NumberU64(), state.Preimages()); err != nil {
-		return NonStatTy, err
-	}
-
-	if bc.IsEnablePruneBeaconChainFeature() {
-		if block.Number().Cmp(big.NewInt(pruneBeaconChainBlockBefore)) > 0 && block.Epoch().Cmp(big.NewInt(pruneBeaconChainBeforeEpoch)) > 0 {
-			maxBlockNum := big.NewInt(0).Sub(block.Number(), big.NewInt(pruneBeaconChainBlockBefore)).Uint64()
-			maxEpoch := big.NewInt(0).Sub(block.Epoch(), big.NewInt(pruneBeaconChainBeforeEpoch))
-			go func() {
-				err := bc.blockchainPruner.Start(maxBlockNum, maxEpoch)
-				if err != nil {
-					utils.Logger().Info().Err(err).Msg("pruneBeaconChain init error")
-					return
-				}
-			}()
-		}
-	}
-
-	if err := batch.Write(); err != nil {
-		if isUnrecoverableErr(err) {
-			fmt.Printf("Unrecoverable error when writing leveldb: %v\nExitting\n", err)
-			os.Exit(1)
-		}
-		return NonStatTy, err
-	}
-
-	// Update current block
-	if err := bc.writeHeadBlock(block); err != nil {
-		return NonStatTy, errors.Wrap(err, "writeHeadBlock")
-	}
-
-	bc.futureBlocks.Remove(block.Hash())
-	return CanonStatTy, nil
-}
-
-// GetMaxGarbageCollectedBlockNumber ..
-func (bc *BlockChain) GetMaxGarbageCollectedBlockNumber() int64 {
-	return bc.maxGarbCollectedBlkNum
-}
-
-// InsertChain attempts to insert the given batch of blocks in to the canonical
-// chain or, otherwise, create a fork. If an error is returned it will return
-// the index number of the failing block as well an error describing what went
-// wrong.
-//
-// After insertion is done, all accumulated events will be fired.
-func (bc *BlockChain) InsertChain(chain types.Blocks, verifyHeaders bool) (int, error) {
-	n, events, logs, err := bc.insertChain(chain, verifyHeaders)
-	bc.PostChainEvents(events, logs)
-	return n, err
-}
-
-// insertChain will execute the actual chain insertion and event aggregation. The
-// only reason this method exists as a separate one is to make locking cleaner
-// with deferred statements.
-func (bc *BlockChain) insertChain(chain types.Blocks, verifyHeaders bool) (int, []interface{}, []*types.Log, error) {
-	// Sanity check that we have something meaningful to import
-	if len(chain) == 0 {
-		return 0, nil, nil, nil
-	}
-	// Do a sanity check that the provided chain is actually ordered and linked
-	for i := 1; i < len(chain); i++ {
-		if chain[i].NumberU64() != chain[i-1].NumberU64()+1 || chain[i].ParentHash() != chain[i-1].Hash() {
-			// Chain broke ancestry, log a message (programming error) and skip insertion
-			utils.Logger().Error().
-				Str("number", chain[i].Number().String()).
-				Str("hash", chain[i].Hash().Hex()).
-				Str("parent", chain[i].ParentHash().Hex()).
-				Str("prevnumber", chain[i-1].Number().String()).
-				Str("prevhash", chain[i-1].Hash().Hex()).
-				Msg("insertChain: non contiguous block insert")
-
-			return 0, nil, nil, fmt.Errorf("non contiguous insert: item %d is #%d [%x…], item %d is #%d [%x…] (parent [%x…])", i-1, chain[i-1].NumberU64(),
-				chain[i-1].Hash().Bytes()[:4], i, chain[i].NumberU64(), chain[i].Hash().Bytes()[:4], chain[i].ParentHash().Bytes()[:4])
-		}
-	}
-	// Pre-checks passed, start the full block imports
-	bc.wg.Add(1)
-	defer bc.wg.Done()
-
-	bc.chainmu.Lock()
-	defer bc.chainmu.Unlock()
-
-	// A queued approach to delivering events. This is generally
-	// faster than direct delivery and requires much less mutex
-	// acquiring.
-	var (
-		stats         = insertStats{startTime: mclock.Now()}
-		events        = make([]interface{}, 0, len(chain))
-		lastCanon     *types.Block
-		coalescedLogs []*types.Log
-	)
-
-	var verifyHeadersResults <-chan error
-
-	// If the block header chain has not been verified, conduct header verification here.
-	if verifyHeaders {
-		headers := make([]*block.Header, len(chain))
-		seals := make([]bool, len(chain))
-
-		for i, block := range chain {
-			headers[i] = block.Header()
-			seals[i] = true
-		}
-		// Note that VerifyHeaders verifies headers in the chain in parallel
-		abort, results := bc.Engine().VerifyHeaders(bc, headers, seals)
-		verifyHeadersResults = results
-		defer close(abort)
-	}
-
-	// Start a parallel signature recovery (signer will fluke on fork transition, minimal perf loss)
-	//senderCacher.recoverFromBlocks(types.MakeSigner(bc.chainConfig, chain[0].Number()), chain)
-
-	// Iterate over the blocks and insert when the verifier permits
-	for i, block := range chain {
-		// If the chain is terminating, stop processing blocks
-		if atomic.LoadInt32(&bc.procInterrupt) == 1 {
-			utils.Logger().Debug().Msg("Premature abort during blocks processing")
-			break
-		}
-		// Wait for the block's verification to complete
-		bstart := time.Now()
-
-		var err error
-		if verifyHeaders {
-			err = <-verifyHeadersResults
-		}
-		if err == nil {
-			err = bc.Validator().ValidateBody(block)
-		}
-		switch {
-		case err == ErrKnownBlock:
-			// Block and state both already known. However if the current block is below
-			// this number we did a rollback and we should reimport it nonetheless.
-			if bc.CurrentBlock().NumberU64() >= block.NumberU64() {
-				stats.ignored++
-				continue
-			}
-
-		case err == consensus_engine.ErrFutureBlock:
-			// Allow up to MaxFuture second in the future blocks. If this limit is exceeded
-			// the chain is discarded and processed at a later time if given.
-			max := big.NewInt(time.Now().Unix() + maxTimeFutureBlocks)
-			if block.Time().Cmp(max) > 0 {
-				return i, events, coalescedLogs, fmt.Errorf("future block: %v > %v", block.Time(), max)
-			}
-			bc.futureBlocks.Add(block.Hash(), block)
-			stats.queued++
-			continue
-
-		case err == consensus_engine.ErrUnknownAncestor && bc.futureBlocks.Contains(block.ParentHash()):
-			bc.futureBlocks.Add(block.Hash(), block)
-			stats.queued++
-			continue
-
-		case err == consensus_engine.ErrPrunedAncestor:
-			// TODO: add fork choice mechanism
-			// Block competing with the canonical chain, store in the db, but don't process
-			// until the competitor TD goes above the canonical TD
-			//currentBlock := bc.CurrentBlock()
-			//localTd := bc.GetTd(currentBlock.Hash(), currentBlock.NumberU64())
-			//externTd := new(big.Int).Add(bc.GetTd(block.ParentHash(), block.NumberU64()-1), block.Difficulty())
-			//if localTd.Cmp(externTd) > 0 {
-			//	if err = bc.WriteBlockWithoutState(block, externTd); err != nil {
-			//		return i, events, coalescedLogs, err
-			//	}
-			//	continue
-			//}
-			// Competitor chain beat canonical, gather all blocks from the common ancestor
-			var winner []*types.Block
-
-			parent := bc.GetBlock(block.ParentHash(), block.NumberU64()-1)
-			for parent != nil && !bc.HasState(parent.Root()) {
-				winner = append(winner, parent)
-				parent = bc.GetBlock(parent.ParentHash(), parent.NumberU64()-1)
-			}
-			for j := 0; j < len(winner)/2; j++ {
-				winner[j], winner[len(winner)-1-j] = winner[len(winner)-1-j], winner[j]
-			}
-			// Prune in case non-empty winner chain
-			if len(winner) > 0 {
-				// Import all the pruned blocks to make the state available
-				bc.chainmu.Unlock()
-				_, evs, logs, err := bc.insertChain(winner, true /* verifyHeaders */)
-				bc.chainmu.Lock()
-				events, coalescedLogs = evs, logs
-
-				if err != nil {
-					return i, events, coalescedLogs, err
-				}
-			}
-
-		case err != nil:
-			bc.reportBlock(block, nil, err)
-			return i, events, coalescedLogs, err
-		}
-
-		// Create a new statedb using the parent block and report an
-		// error if it fails.
-		var parent *types.Block
-		if i == 0 {
-			parent = bc.GetBlock(block.ParentHash(), block.NumberU64()-1)
-		} else {
-			parent = chain[i-1]
-		}
-		state, err := state.New(parent.Root(), bc.stateCache)
-		if err != nil {
-			return i, events, coalescedLogs, err
-		}
-
-		// Process block using the parent state as reference point.
-		substart := time.Now()
-		receipts, cxReceipts, stakeMsgs, delegationsToRemove, logs, usedGas, payout, newState, err := bc.processor.Process(
-			block, state, bc.vmConfig, true,
-		)
-		state = newState // update state in case the new state is cached.
-		if err != nil {
-			bc.reportBlock(block, receipts, err)
-			return i, events, coalescedLogs, err
-		}
-
-		// Update the metrics touched during block processing
-		accountReadTimer.Update(state.AccountReads)           // Account reads are complete, we can mark them
-		storageReadTimer.Update(state.StorageReads)           // Storage reads are complete, we can mark them
-		accountUpdateTimer.Update(state.AccountUpdates)       // Account updates are complete, we can mark them
-		storageUpdateTimer.Update(state.StorageUpdates)       // Storage updates are complete, we can mark them
-		triehash := state.AccountHashes + state.StorageHashes // Save to not double count in validation
-		trieproc := state.AccountReads + state.AccountUpdates
-		trieproc += state.StorageReads + state.StorageUpdates
-		blockExecutionTimer.Update(time.Since(substart) - trieproc - triehash)
-
-		// Validate the state using the default validator
-		substart = time.Now()
-		if err := bc.Validator().ValidateState(
-			block, state, receipts, cxReceipts, usedGas,
-		); err != nil {
-			bc.reportBlock(block, receipts, err)
-			return i, events, coalescedLogs, err
-		}
-		proctime := time.Since(bstart)
-
-		// Update the metrics touched during block validation
-		accountHashTimer.Update(state.AccountHashes) // Account hashes are complete, we can mark them
-		storageHashTimer.Update(state.StorageHashes) // Storage hashes are complete, we can mark them
-		blockValidationTimer.Update(time.Since(substart) - (state.AccountHashes + state.StorageHashes - triehash))
-
-		// Write the block to the chain and get the status.
-		substart = time.Now()
-		status, err := bc.WriteBlockWithState(
-			block, receipts, cxReceipts, stakeMsgs, delegationsToRemove, payout, state,
-		)
-		if err != nil {
-			return i, events, coalescedLogs, err
-		}
-		logger := utils.Logger().With().
-			Str("number", block.Number().String()).
-			Str("hash", block.Hash().Hex()).
-			Int("uncles", len(block.Uncles())).
-			Int("txs", len(block.Transactions())).
-			Int("stakingTxs", len(block.StakingTransactions())).
-			Uint64("gas", block.GasUsed()).
-			Str("elapsed", common.PrettyDuration(time.Since(bstart)).String()).
-			Logger()
-
-		// Update the metrics touched during block commit
-		accountCommitTimer.Update(state.AccountCommits) // Account commits are complete, we can mark them
-		storageCommitTimer.Update(state.StorageCommits) // Storage commits are complete, we can mark them
-
-		blockWriteTimer.Update(time.Since(substart) - state.AccountCommits - state.StorageCommits)
-		blockInsertTimer.UpdateSince(bstart)
-
-		switch status {
-		case CanonStatTy:
-			logger.Info().Msg("Inserted new block")
-			coalescedLogs = append(coalescedLogs, logs...)
-			blockInsertTimer.UpdateSince(bstart)
-			events = append(events, ChainEvent{block, block.Hash(), logs})
-			lastCanon = block
-
-			// Only count canonical blocks for GC processing time
-			bc.gcproc += proctime
-		}
-
-		stats.processed++
-		stats.usedGas += usedGas
-		cache, _ := bc.stateCache.TrieDB().Size()
-		stats.report(chain, i, cache)
-	}
-	// Append a single chain head event if we've progressed the chain
-	if lastCanon != nil && bc.CurrentBlock().Hash() == lastCanon.Hash() {
-		events = append(events, ChainHeadEvent{lastCanon})
-	}
-
-	return 0, events, coalescedLogs, nil
-}
-
-// insertStats tracks and reports on block insertion.
-type insertStats struct {
-	queued, processed, ignored int
-	usedGas                    uint64
-	lastIndex                  int
-	startTime                  mclock.AbsTime
-}
-
-// statsReportLimit is the time limit during import and export after which we
-// always print out progress. This avoids the user wondering what's going on.
-const statsReportLimit = 8 * time.Second
-
-// report prints statistics if some number of blocks have been processed
-// or more than a few seconds have passed since the last message.
-func (st *insertStats) report(chain []*types.Block, index int, cache common.StorageSize) {
-	// Fetch the timings for the batch
-	var (
-		now     = mclock.Now()
-		elapsed = time.Duration(now) - time.Duration(st.startTime)
-	)
-	// If we're at the last block of the batch or report period reached, log
-	if index == len(chain)-1 || elapsed >= statsReportLimit {
-		var (
-			end = chain[index]
-			txs = countTransactions(chain[st.lastIndex : index+1])
-		)
-
-		context := utils.Logger().With().
-			Int("blocks", st.processed).
-			Int("txs", txs).
-			Float64("mgas", float64(st.usedGas)/1000000).
-			Str("elapsed", common.PrettyDuration(elapsed).String()).
-			Float64("mgasps", float64(st.usedGas)*1000/float64(elapsed)).
-			Str("number", end.Number().String()).
-			Str("hash", end.Hash().Hex()).
-			Str("cache", cache.String())
-
-		if timestamp := time.Unix(end.Time().Int64(), 0); time.Since(timestamp) > time.Minute {
-			context = context.Str("age", common.PrettyAge(timestamp).String())
-		}
-
-		if st.queued > 0 {
-			context = context.Int("queued", st.queued)
-		}
-		if st.ignored > 0 {
-			context = context.Int("ignored", st.ignored)
-		}
-
-		logger := context.Logger()
-		logger.Info().Msg("Imported new chain segment")
-
-		*st = insertStats{startTime: now, lastIndex: index + 1}
-	}
-}
-
-func countTransactions(chain []*types.Block) (c int) {
-	for _, b := range chain {
-		c += len(b.Transactions())
-	}
-	return c
-}
-
-// PostChainEvents iterates over the events generated by a chain insertion and
-// posts them into the event feed.
-// TODO: Should not expose PostChainEvents. The chain events should be posted in WriteBlock.
-func (bc *BlockChain) PostChainEvents(events []interface{}, logs []*types.Log) {
-	// post event logs for further processing
-	if logs != nil {
-		bc.logsFeed.Send(logs)
-	}
-	for _, event := range events {
-		switch ev := event.(type) {
-		case ChainEvent:
-			bc.chainFeed.Send(ev)
-
-		case ChainHeadEvent:
-			bc.chainHeadFeed.Send(ev)
-
-		case ChainSideEvent:
-			bc.chainSideFeed.Send(ev)
-		}
-	}
-}
-
-func (bc *BlockChain) update() {
-	futureTimer := time.NewTicker(5 * time.Second)
-	defer futureTimer.Stop()
-	for {
-		select {
-		case <-futureTimer.C:
-			bc.procFutureBlocks()
-		case <-bc.quit:
-			return
-		}
-	}
-}
-
-// BadBlock ..
-type BadBlock struct {
-	Block  *types.Block
-	Reason error
-}
-
-// MarshalJSON ..
-func (b BadBlock) MarshalJSON() ([]byte, error) {
-	return json.Marshal(struct {
-		Block  *block.Header `json:"header"`
-		Reason string        `json:"error-cause"`
-	}{
-		b.Block.Header(),
-		b.Reason.Error(),
-	})
-}
-
-// BadBlocks returns a list of the last 'bad blocks' that
-// the client has seen on the network
-func (bc *BlockChain) BadBlocks() []BadBlock {
-	blocks := make([]BadBlock, bc.badBlocks.Len())
-	for _, hash := range bc.badBlocks.Keys() {
-		if blk, exist := bc.badBlocks.Peek(hash); exist {
-			blocks = append(blocks, blk.(BadBlock))
-		}
-	}
-	return blocks
-}
-
-// addBadBlock adds a bad block to the bad-block LRU cache
-func (bc *BlockChain) addBadBlock(block *types.Block, reason error) {
-	bc.badBlocks.Add(block.Hash(), BadBlock{block, reason})
-}
-
-// reportBlock logs a bad block error.
-func (bc *BlockChain) reportBlock(
-	block *types.Block, receipts types.Receipts, err error,
-) {
-	bc.addBadBlock(block, err)
-	var receiptString string
-	for _, receipt := range receipts {
-		receiptString += fmt.Sprintf("\t%v\n", receipt)
-	}
-	utils.Logger().Error().Msgf(`
-########## BAD BLOCK #########
-Chain config: %v
-
-Number: %v
-Epoch: %v
-NumTxn: %v
-NumStkTxn: %v
-Hash: 0x%x
-%v
-
-Error: %v
-##############################
-`, bc.chainConfig,
-		block.Number(),
-		block.Epoch(),
-		len(block.Transactions()),
-		len(block.StakingTransactions()),
-		block.Hash(),
-		receiptString,
-		err,
-	)
-	for i, tx := range block.StakingTransactions() {
-		utils.Logger().Error().
-			Msgf("StakingTxn %d: %s, %v", i, tx.StakingType().String(), tx.StakingMessage())
-	}
-}
-
-// InsertHeaderChain attempts to insert the given header chain in to the local
-// chain, possibly creating a reorg. If an error is returned, it will return the
-// index number of the failing header as well an error describing what went wrong.
-//
-// The verify parameter can be used to fine tune whether nonce verification
-// should be done or not. The reason behind the optional check is because some
-// of the header retrieval mechanisms already need to verify nonces, as well as
-// because nonces can be verified sparsely, not needing to check each.
-func (bc *BlockChain) InsertHeaderChain(chain []*block.Header, checkFreq int) (int, error) {
-	start := time.Now()
-	if i, err := bc.hc.ValidateHeaderChain(chain, checkFreq); err != nil {
-		return i, err
-	}
-
-	// Make sure only one thread manipulates the chain at once
-	bc.chainmu.Lock()
-	defer bc.chainmu.Unlock()
-
-	bc.wg.Add(1)
-	defer bc.wg.Done()
-
-	whFunc := func(header *block.Header) error {
-		bc.mu.Lock()
-		defer bc.mu.Unlock()
-
-		_, err := bc.hc.WriteHeader(header)
-		return err
-	}
-
-	return bc.hc.InsertHeaderChain(chain, whFunc, start)
-}
-
-// CurrentHeader retrieves the current head header of the canonical chain. The
-// header is retrieved from the HeaderChain's internal cache.
-func (bc *BlockChain) CurrentHeader() *block.Header {
-	return bc.hc.CurrentHeader()
-}
-
-// GetTd retrieves a block's total difficulty in the canonical chain from the
-// database by hash and number, caching it if found.
-func (bc *BlockChain) GetTd(hash common.Hash, number uint64) *big.Int {
-	return bc.hc.GetTd(hash, number)
-}
-
-// GetTdByHash retrieves a block's total difficulty in the canonical chain from the
-// database by hash, caching it if found.
-func (bc *BlockChain) GetTdByHash(hash common.Hash) *big.Int {
-	return bc.hc.GetTdByHash(hash)
-}
-
-// GetHeader retrieves a block header from the database by hash and number,
-// caching it if found.
-func (bc *BlockChain) GetHeader(hash common.Hash, number uint64) *block.Header {
-	return bc.hc.GetHeader(hash, number)
-}
-
-// GetHeaderByHash retrieves a block header from the database by hash, caching it if
-// found.
-func (bc *BlockChain) GetHeaderByHash(hash common.Hash) *block.Header {
-	return bc.hc.GetHeaderByHash(hash)
-}
-
-// HasHeader checks if a block header is present in the database or not, caching
-// it if present.
-func (bc *BlockChain) HasHeader(hash common.Hash, number uint64) bool {
-	return bc.hc.HasHeader(hash, number)
-}
-
-// GetBlockHashesFromHash retrieves a number of block hashes starting at a given
-// hash, fetching towards the genesis block.
-func (bc *BlockChain) GetBlockHashesFromHash(hash common.Hash, max uint64) []common.Hash {
-	return bc.hc.GetBlockHashesFromHash(hash, max)
-}
-
-// GetAncestor retrieves the Nth ancestor of a given block. It assumes that either the given block or
-// a close ancestor of it is canonical. maxNonCanonical points to a downwards counter limiting the
-// number of blocks to be individually checked before we reach the canonical chain.
-//
-// Note: ancestor == 0 returns the same block, 1 returns its parent and so on.
-func (bc *BlockChain) GetAncestor(hash common.Hash, number, ancestor uint64, maxNonCanonical *uint64) (common.Hash, uint64) {
-	bc.chainmu.Lock()
-	defer bc.chainmu.Unlock()
-
-	return bc.hc.GetAncestor(hash, number, ancestor, maxNonCanonical)
-}
-
-// GetHeaderByNumber retrieves a block header from the database by number,
-// caching it (associated with its hash) if found.
-func (bc *BlockChain) GetHeaderByNumber(number uint64) *block.Header {
-	return bc.hc.GetHeaderByNumber(number)
-}
-
-// Config retrieves the blockchain's chain configuration.
-func (bc *BlockChain) Config() *params.ChainConfig { return bc.chainConfig }
-
-// Engine retrieves the blockchain's consensus engine.
-func (bc *BlockChain) Engine() consensus_engine.Engine { return bc.engine }
-
-// SubscribeRemovedLogsEvent registers a subscription of RemovedLogsEvent.
-func (bc *BlockChain) SubscribeRemovedLogsEvent(ch chan<- RemovedLogsEvent) event.Subscription {
-	return bc.scope.Track(bc.rmLogsFeed.Subscribe(ch))
-}
-
-// SubscribeChainEvent registers a subscription of ChainEvent.
-func (bc *BlockChain) SubscribeChainEvent(ch chan<- ChainEvent) event.Subscription {
-	return bc.scope.Track(bc.chainFeed.Subscribe(ch))
-}
-
-// SubscribeChainHeadEvent registers a subscription of ChainHeadEvent.
-func (bc *BlockChain) SubscribeChainHeadEvent(ch chan<- ChainHeadEvent) event.Subscription {
-	return bc.scope.Track(bc.chainHeadFeed.Subscribe(ch))
-}
-
-// SubscribeChainSideEvent registers a subscription of ChainSideEvent.
-func (bc *BlockChain) SubscribeChainSideEvent(ch chan<- ChainSideEvent) event.Subscription {
-	return bc.scope.Track(bc.chainSideFeed.Subscribe(ch))
-}
-
-// SubscribeLogsEvent registers a subscription of []*types.Log.
-func (bc *BlockChain) SubscribeLogsEvent(ch chan<- []*types.Log) event.Subscription {
-	return bc.scope.Track(bc.logsFeed.Subscribe(ch))
-}
-
-// ReadShardState retrieves sharding state given the epoch number.
-func (bc *BlockChain) ReadShardState(epoch *big.Int) (*shard.State, error) {
-	cacheKey := string(epoch.Bytes())
-	if cached, ok := bc.shardStateCache.Get(cacheKey); ok {
-		shardState := cached.(*shard.State)
-		return shardState, nil
-	}
-	shardState, err := rawdb.ReadShardState(bc.db, epoch)
-	if err != nil {
-		if strings.Contains(err.Error(), rawdb.MsgNoShardStateFromDB) &&
-			shard.Schedule.IsSkippedEpoch(bc.ShardID(), epoch) {
-			return nil, fmt.Errorf("epoch skipped on chain: %w", err)
-		}
-		return nil, err
-	}
-	bc.shardStateCache.Add(cacheKey, shardState)
-	return shardState, nil
-}
-
-// WriteShardStateBytes saves the given sharding state under the given epoch number.
-func (bc *BlockChain) WriteShardStateBytes(db rawdb.DatabaseWriter,
-	epoch *big.Int, shardState []byte,
-) (*shard.State, error) {
-	decodeShardState, err := shard.DecodeWrapper(shardState)
-	if err != nil {
-		return nil, err
-	}
-	err = rawdb.WriteShardStateBytes(db, epoch, shardState)
-	if err != nil {
-		return nil, err
-	}
-	cacheKey := string(epoch.Bytes())
-	bc.shardStateCache.Add(cacheKey, decodeShardState)
-	return decodeShardState, nil
-}
-
-// ReadCommitSig retrieves the commit signature on a block.
-func (bc *BlockChain) ReadCommitSig(blockNum uint64) ([]byte, error) {
-	if cached, ok := bc.lastCommitsCache.Get(blockNum); ok {
-		lastCommits := cached.([]byte)
-		return lastCommits, nil
-	}
-	lastCommits, err := rawdb.ReadBlockCommitSig(bc.db, blockNum)
-	if err != nil {
-		return nil, err
-	}
-	return lastCommits, nil
-}
-
-// WriteCommitSig saves the commits signatures signed on a block.
-func (bc *BlockChain) WriteCommitSig(blockNum uint64, lastCommits []byte) error {
-	err := rawdb.WriteBlockCommitSig(bc.db, blockNum, lastCommits)
-	if err != nil {
-		return err
-	}
-	bc.lastCommitsCache.Add(blockNum, lastCommits)
-	return nil
-}
-
-// GetVdfByNumber retrieves the rand seed given the block number, return 0 if not exist
-func (bc *BlockChain) GetVdfByNumber(number uint64) []byte {
-	header := bc.GetHeaderByNumber(number)
-	if header == nil {
-		return []byte{}
-	}
-
-	return header.Vdf()
-}
-
-// GetVrfByNumber retrieves the randomness preimage given the block number, return 0 if not exist
-func (bc *BlockChain) GetVrfByNumber(number uint64) []byte {
-	header := bc.GetHeaderByNumber(number)
-	if header == nil {
-		return []byte{}
-	}
-	return header.Vrf()
-}
-
-// ChainDb returns the database
-func (bc *BlockChain) ChainDb() ethdb.Database { return bc.db }
-
-// GetEpochBlockNumber returns the first block number of the given epoch.
-func (bc *BlockChain) GetEpochBlockNumber(epoch *big.Int) (*big.Int, error) {
-	// Try cache first
-	cacheKey := string(epoch.Bytes())
-	if cachedValue, ok := bc.epochCache.Get(cacheKey); ok {
-		return (&big.Int{}).SetBytes([]byte(cachedValue.(string))), nil
-	}
-	blockNum, err := rawdb.ReadEpochBlockNumber(bc.db, epoch)
-	if err != nil {
-		return nil, errors.Wrapf(
-			err, "cannot read epoch block number from database",
-		)
-	}
-	cachedValue := []byte(blockNum.Bytes())
-	bc.epochCache.Add(cacheKey, cachedValue)
-	return blockNum, nil
-}
-
-// StoreEpochBlockNumber stores the given epoch-first block number.
-func (bc *BlockChain) StoreEpochBlockNumber(
-	epoch *big.Int, blockNum *big.Int,
-) error {
-	cacheKey := string(epoch.Bytes())
-	cachedValue := []byte(blockNum.Bytes())
-	bc.epochCache.Add(cacheKey, cachedValue)
-	if err := rawdb.WriteEpochBlockNumber(bc.db, epoch, blockNum); err != nil {
-		return errors.Wrapf(
-			err, "cannot write epoch block number to database",
-		)
-	}
-	return nil
-}
-
-// ReadEpochVrfBlockNums retrieves block numbers with valid VRF for the specified epoch
-func (bc *BlockChain) ReadEpochVrfBlockNums(epoch *big.Int) ([]uint64, error) {
-	vrfNumbers := []uint64{}
-	if cached, ok := bc.randomnessCache.Get("vrf-" + string(epoch.Bytes())); ok {
-		encodedVrfNumbers := cached.([]byte)
-		if err := rlp.DecodeBytes(encodedVrfNumbers, &vrfNumbers); err != nil {
-			return nil, err
-		}
-		return vrfNumbers, nil
-	}
-
-	encodedVrfNumbers, err := rawdb.ReadEpochVrfBlockNums(bc.db, epoch)
-	if err != nil {
-		return nil, err
-	}
-
-	if err := rlp.DecodeBytes(encodedVrfNumbers, &vrfNumbers); err != nil {
-		return nil, err
-	}
-	return vrfNumbers, nil
-}
-
-// WriteEpochVrfBlockNums saves block numbers with valid VRF for the specified epoch
-func (bc *BlockChain) WriteEpochVrfBlockNums(epoch *big.Int, vrfNumbers []uint64) error {
-	encodedVrfNumbers, err := rlp.EncodeToBytes(vrfNumbers)
-	if err != nil {
-		return err
-	}
-
-	err = rawdb.WriteEpochVrfBlockNums(bc.db, epoch, encodedVrfNumbers)
-	if err != nil {
-		return err
-	}
-	bc.randomnessCache.Add("vrf-"+string(epoch.Bytes()), encodedVrfNumbers)
-	return nil
-}
-
-// ReadEpochVdfBlockNum retrieves block number with valid VDF for the specified epoch
-func (bc *BlockChain) ReadEpochVdfBlockNum(epoch *big.Int) (*big.Int, error) {
-	if cached, ok := bc.randomnessCache.Get("vdf-" + string(epoch.Bytes())); ok {
-		encodedVdfNumber := cached.([]byte)
-		return new(big.Int).SetBytes(encodedVdfNumber), nil
-	}
-
-	encodedVdfNumber, err := rawdb.ReadEpochVdfBlockNum(bc.db, epoch)
-	if err != nil {
-		return nil, err
-	}
-	return new(big.Int).SetBytes(encodedVdfNumber), nil
-}
-
-// WriteEpochVdfBlockNum saves block number with valid VDF for the specified epoch
-func (bc *BlockChain) WriteEpochVdfBlockNum(epoch *big.Int, blockNum *big.Int) error {
-	err := rawdb.WriteEpochVdfBlockNum(bc.db, epoch, blockNum.Bytes())
-	if err != nil {
-		return err
-	}
-
-	bc.randomnessCache.Add("vdf-"+string(epoch.Bytes()), blockNum.Bytes())
-	return nil
-}
-
-// WriteCrossLinks saves the hashes of crosslinks by shardID and blockNum combination key
-func (bc *BlockChain) WriteCrossLinks(batch rawdb.DatabaseWriter, cls []types.CrossLink) error {
-	var err error
-	for i := 0; i < len(cls); i++ {
-		cl := cls[i]
-		err = rawdb.WriteCrossLinkShardBlock(batch, cl.ShardID(), cl.BlockNum(), cl.Serialize())
-	}
-	return err
-}
-
-// DeleteCrossLinks removes the hashes of crosslinks by shardID and blockNum combination key
-func (bc *BlockChain) DeleteCrossLinks(cls []types.CrossLink) error {
-	var err error
-	for i := 0; i < len(cls); i++ {
-		cl := cls[i]
-		err = rawdb.DeleteCrossLinkShardBlock(bc.db, cl.ShardID(), cl.BlockNum())
-	}
-	return err
-}
-
-// ReadCrossLink retrieves crosslink given shardID and blockNum.
-func (bc *BlockChain) ReadCrossLink(shardID uint32, blockNum uint64) (*types.CrossLink, error) {
-	bytes, err := rawdb.ReadCrossLinkShardBlock(bc.db, shardID, blockNum)
-	if err != nil {
-		return nil, err
-	}
-	crossLink, err := types.DeserializeCrossLink(bytes)
-
-	return crossLink, err
-}
-
-// LastContinuousCrossLink saves the last crosslink of a shard
-// This function will update the latest crosslink in the sense that
-// any previous block's crosslink is received up to this point
-// there is no missing hole between genesis to this crosslink of given shardID
-func (bc *BlockChain) LastContinuousCrossLink(batch rawdb.DatabaseWriter, shardID uint32) error {
-	oldLink, err := bc.ReadShardLastCrossLink(shardID)
-	if oldLink == nil || err != nil {
-		return err
-	}
-	newLink := oldLink
-	// Starting from last checkpoint, keeping reading immediate next crosslink until there is a gap
-	for i := oldLink.BlockNum() + 1; ; i++ {
-		tmp, err := bc.ReadCrossLink(shardID, i)
-		if err == nil && tmp != nil && tmp.BlockNum() == i {
-			newLink = tmp
-		} else {
-			break
-		}
-	}
-
-	if newLink.BlockNum() > oldLink.BlockNum() {
-		utils.Logger().Debug().Msgf("LastContinuousCrossLink: latest checkpoint blockNum %d", newLink.BlockNum())
-		return rawdb.WriteShardLastCrossLink(batch, shardID, newLink.Serialize())
-	}
-	return nil
-}
-
-// ReadShardLastCrossLink retrieves the last crosslink of a shard.
-func (bc *BlockChain) ReadShardLastCrossLink(shardID uint32) (*types.CrossLink, error) {
-	bytes, err := rawdb.ReadShardLastCrossLink(bc.db, shardID)
-	if err != nil {
-		return nil, err
-	}
-	return types.DeserializeCrossLink(bytes)
-}
-
-func (bc *BlockChain) writeSlashes(processed slash.Records) error {
-	bytes, err := rlp.EncodeToBytes(processed)
-	if err != nil {
-		const msg = "failed to encode slashing candidates"
-		utils.Logger().Error().Msg(msg)
-		return err
-	}
-	if err := rawdb.WritePendingSlashingCandidates(bc.db, bytes); err != nil {
-		return err
-	}
-	return nil
-}
-
-// DeleteFromPendingSlashingCandidates ..
-func (bc *BlockChain) DeleteFromPendingSlashingCandidates(
-	processed slash.Records,
-) error {
-	bc.pendingSlashingCandidatesMU.Lock()
-	defer bc.pendingSlashingCandidatesMU.Unlock()
-	current := bc.ReadPendingSlashingCandidates()
-	bc.pendingSlashes = processed.SetDifference(current)
-	return bc.writeSlashes(bc.pendingSlashes)
-}
-
-// ReadPendingSlashingCandidates retrieves pending slashing candidates
-func (bc *BlockChain) ReadPendingSlashingCandidates() slash.Records {
-	if !bc.Config().IsStaking(bc.CurrentHeader().Epoch()) {
-		return slash.Records{}
-	}
-	return append(bc.pendingSlashes[0:0], bc.pendingSlashes...)
-}
-
-// ReadPendingCrossLinks retrieves pending crosslinks
-func (bc *BlockChain) ReadPendingCrossLinks() ([]types.CrossLink, error) {
-	cls := []types.CrossLink{}
-	bytes := []byte{}
-	if cached, ok := bc.pendingCrossLinksCache.Get(pendingCLCacheKey); ok {
-		cls = cached.([]types.CrossLink)
-		return cls, nil
-	} else {
-		by, err := rawdb.ReadPendingCrossLinks(bc.db)
-		if err != nil || len(by) == 0 {
-			return nil, err
-		}
-		bytes = by
-	}
-	if err := rlp.DecodeBytes(bytes, &cls); err != nil {
-		utils.Logger().Error().Err(err).Msg("Invalid pending crosslink RLP decoding")
-		return nil, err
-	}
-
-	bc.pendingCrossLinksCache.Add(pendingCLCacheKey, cls)
-	return cls, nil
-}
-
-// CachePendingCrossLinks caches the pending crosslinks in memory
-func (bc *BlockChain) CachePendingCrossLinks(crossLinks []types.CrossLink) error {
-	// deduplicate crosslinks if any
-	m := map[uint32]map[uint64]types.CrossLink{}
-	for _, cl := range crossLinks {
-		if _, ok := m[cl.ShardID()]; !ok {
-			m[cl.ShardID()] = map[uint64]types.CrossLink{}
-		}
-		m[cl.ShardID()][cl.BlockNum()] = cl
-	}
-
-	cls := []types.CrossLink{}
-	for _, m1 := range m {
-		for _, cl := range m1 {
-			cls = append(cls, cl)
-		}
-	}
-	utils.Logger().Debug().Msgf("[CachePendingCrossLinks] Before Dedup has %d cls, after Dedup has %d cls", len(crossLinks), len(cls))
-
-	bc.pendingCrossLinksCache.Add(pendingCLCacheKey, cls)
-	return nil
-}
-
-// SavePendingCrossLinks saves the pending crosslinks in db
-func (bc *BlockChain) SavePendingCrossLinks() error {
-	if cached, ok := bc.pendingCrossLinksCache.Get(pendingCLCacheKey); ok {
-		cls := cached.([]types.CrossLink)
-		bytes, err := rlp.EncodeToBytes(cls)
-		if err != nil {
-			return err
-		}
-		if err := rawdb.WritePendingCrossLinks(bc.db, bytes); err != nil {
-			return err
-		}
-	}
-	return nil
-}
-
-// AddPendingSlashingCandidates appends pending slashing candidates
-func (bc *BlockChain) AddPendingSlashingCandidates(
-	candidates slash.Records,
-) error {
-	bc.pendingSlashingCandidatesMU.Lock()
-	defer bc.pendingSlashingCandidatesMU.Unlock()
-	current := bc.ReadPendingSlashingCandidates()
-
-	state, err := bc.State()
-	if err != nil {
-		return err
-	}
-
-	valid := slash.Records{}
-	for i := range candidates {
-		if err := slash.Verify(bc, state, &candidates[i]); err == nil {
-			valid = append(valid, candidates[i])
-		}
-	}
-
-	pendingSlashes := append(
-		bc.pendingSlashes, current.SetDifference(valid)...,
-	)
-
-	if l, c := len(pendingSlashes), len(current); l > maxPendingSlashes {
-		return errors.Wrapf(
-			errExceedMaxPendingSlashes, "current %d with-additional %d", c, l,
-		)
-	}
-	bc.pendingSlashes = pendingSlashes
-	return bc.writeSlashes(bc.pendingSlashes)
-}
-
-// AddPendingCrossLinks appends pending crosslinks
-func (bc *BlockChain) AddPendingCrossLinks(pendingCLs []types.CrossLink) (int, error) {
-	bc.pendingCrossLinksMutex.Lock()
-	defer bc.pendingCrossLinksMutex.Unlock()
-
-	cls, err := bc.ReadPendingCrossLinks()
-	if err != nil || len(cls) == 0 {
-		err := bc.CachePendingCrossLinks(pendingCLs)
-		return len(pendingCLs), err
-	}
-	cls = append(cls, pendingCLs...)
-	err = bc.CachePendingCrossLinks(cls)
-	return len(cls), err
-}
-
-// DeleteFromPendingCrossLinks delete pending crosslinks that already committed (i.e. passed in the params)
-func (bc *BlockChain) DeleteFromPendingCrossLinks(crossLinks []types.CrossLink) (int, error) {
-	bc.pendingCrossLinksMutex.Lock()
-	defer bc.pendingCrossLinksMutex.Unlock()
-
-	cls, err := bc.ReadPendingCrossLinks()
-	if err != nil || len(cls) == 0 {
-		return 0, err
-	}
-
-	m := map[uint32]map[uint64]struct{}{}
-	for _, cl := range crossLinks {
-		if _, ok := m[cl.ShardID()]; !ok {
-			m[cl.ShardID()] = map[uint64]struct{}{}
-		}
-		m[cl.ShardID()][cl.BlockNum()] = struct{}{}
-	}
-
-	pendingCLs := []types.CrossLink{}
-
-	for _, cl := range cls {
-		if _, ok := m[cl.ShardID()]; ok {
-			if _, ok1 := m[cl.ShardID()][cl.BlockNum()]; ok1 {
-				continue
-			}
-		}
-		pendingCLs = append(pendingCLs, cl)
-	}
-	err = bc.CachePendingCrossLinks(pendingCLs)
-	return len(pendingCLs), err
-}
-
-// IsSameLeaderAsPreviousBlock retrieves a block from the database by number, caching it
-func (bc *BlockChain) IsSameLeaderAsPreviousBlock(block *types.Block) bool {
-	if IsEpochBlock(block) {
-		return false
-	}
-
-	previousHeader := bc.GetHeaderByNumber(block.NumberU64() - 1)
-	if previousHeader == nil {
-		return false
-	}
-	return block.Coinbase() == previousHeader.Coinbase()
-}
-
-// GetVMConfig returns the block chain VM config.
-func (bc *BlockChain) GetVMConfig() *vm.Config {
-	return &bc.vmConfig
-}
-
-// ReadCXReceipts retrieves the cross shard transaction receipts of a given shard
-func (bc *BlockChain) ReadCXReceipts(shardID uint32, blockNum uint64, blockHash common.Hash) (types.CXReceipts, error) {
-	cxs, err := rawdb.ReadCXReceipts(bc.db, shardID, blockNum, blockHash)
-	if err != nil || len(cxs) == 0 {
-		return nil, err
-	}
-	return cxs, nil
-}
-
-// CXMerkleProof calculates the cross shard transaction merkle proof of a given destination shard
-func (bc *BlockChain) CXMerkleProof(toShardID uint32, block *types.Block) (*types.CXMerkleProof, error) {
-	proof := &types.CXMerkleProof{BlockNum: block.Number(), BlockHash: block.Hash(), ShardID: block.ShardID(), CXReceiptHash: block.Header().OutgoingReceiptHash(), CXShardHashes: []common.Hash{}, ShardIDs: []uint32{}}
-
-	epoch := block.Header().Epoch()
-	shardingConfig := shard.Schedule.InstanceForEpoch(epoch)
-	shardNum := int(shardingConfig.NumShards())
-
-	for i := 0; i < shardNum; i++ {
-		receipts, err := bc.ReadCXReceipts(uint32(i), block.NumberU64(), block.Hash())
-		if err != nil || len(receipts) == 0 {
-			continue
-		} else {
-			hash := types.DeriveSha(receipts)
-			proof.CXShardHashes = append(proof.CXShardHashes, hash)
-			proof.ShardIDs = append(proof.ShardIDs, uint32(i))
-		}
-	}
-	if len(proof.ShardIDs) == 0 {
-		return nil, nil
-	}
-	return proof, nil
-}
-
-// WriteCXReceiptsProofSpent mark the CXReceiptsProof list with given unspent status
-// true: unspent, false: spent
-func (bc *BlockChain) WriteCXReceiptsProofSpent(db rawdb.DatabaseWriter, cxps []*types.CXReceiptsProof) error {
-	for _, cxp := range cxps {
-		if err := rawdb.WriteCXReceiptsProofSpent(db, cxp); err != nil {
-			return err
-		}
-	}
-	return nil
-}
-
-// IsSpent checks whether a CXReceiptsProof is unspent
-func (bc *BlockChain) IsSpent(cxp *types.CXReceiptsProof) bool {
-	shardID := cxp.MerkleProof.ShardID
-	blockNum := cxp.MerkleProof.BlockNum.Uint64()
-	by, _ := rawdb.ReadCXReceiptsProofSpent(bc.db, shardID, blockNum)
-	return by == rawdb.SpentByte
-}
-
-// ReadTxLookupEntry returns where the given transaction resides in the chain,
-// as a (block hash, block number, index in transaction list) triple.
-// returns 0, 0 if not found
-func (bc *BlockChain) ReadTxLookupEntry(txID common.Hash) (common.Hash, uint64, uint64) {
-	return rawdb.ReadTxLookupEntry(bc.db, txID)
-}
-
-// ReadValidatorInformationAtRoot reads staking
-// information of given validatorWrapper at a specific state root
-func (bc *BlockChain) ReadValidatorInformationAtRoot(
-	addr common.Address, root common.Hash,
-) (*staking.ValidatorWrapper, error) {
-	state, err := bc.StateAt(root)
-	if err != nil || state == nil {
-		return nil, errors.Wrapf(err, "at root: %s", root.Hex())
-	}
-	return bc.ReadValidatorInformationAtState(addr, state)
-}
-
-// ReadValidatorInformationAtState reads staking
-// information of given validatorWrapper at a specific state root
-func (bc *BlockChain) ReadValidatorInformationAtState(
-	addr common.Address, state *state.DB,
-) (*staking.ValidatorWrapper, error) {
-	if state == nil {
-		return nil, errors.New("empty state")
-	}
-	wrapper, err := state.ValidatorWrapper(addr, true, false)
-	if err != nil {
-		return nil, err
-	}
-	return wrapper, nil
-}
-
-// ReadValidatorInformation reads staking information of given validator address
-func (bc *BlockChain) ReadValidatorInformation(
-	addr common.Address,
-) (*staking.ValidatorWrapper, error) {
-	return bc.ReadValidatorInformationAtRoot(addr, bc.CurrentBlock().Root())
-}
-
-// ReadValidatorSnapshotAtEpoch reads the snapshot
-// staking validator information of given validator address
-func (bc *BlockChain) ReadValidatorSnapshotAtEpoch(
-	epoch *big.Int,
-	addr common.Address,
-) (*staking.ValidatorSnapshot, error) {
-	return rawdb.ReadValidatorSnapshot(bc.db, addr, epoch)
-}
-
-// ReadValidatorSnapshot reads the snapshot staking information of given validator address
-func (bc *BlockChain) ReadValidatorSnapshot(
-	addr common.Address,
-) (*staking.ValidatorSnapshot, error) {
-	epoch := bc.CurrentBlock().Epoch()
-	key := addr.Hex() + epoch.String()
-	if cached, ok := bc.validatorSnapshotCache.Get(key); ok {
-		return cached.(*staking.ValidatorSnapshot), nil
-	}
-	vs, err := rawdb.ReadValidatorSnapshot(bc.db, addr, epoch)
-	if err != nil {
-		return nil, err
-	}
-	bc.validatorSnapshotCache.Add(key, vs)
-	return vs, nil
-}
-
-// WriteValidatorSnapshot writes the snapshot of provided validator
-func (bc *BlockChain) WriteValidatorSnapshot(
-	batch rawdb.DatabaseWriter, snapshot *staking.ValidatorSnapshot,
-) error {
-	// Batch write the current data as snapshot
-	if err := rawdb.WriteValidatorSnapshot(batch, snapshot.Validator, snapshot.Epoch); err != nil {
-		return err
-	}
-
-	// Update cache
-	key := snapshot.Validator.Address.Hex() + snapshot.Epoch.String()
-	bc.validatorSnapshotCache.Add(key, snapshot)
-	return nil
-}
-
-// ReadValidatorStats reads the stats of a validator
-func (bc *BlockChain) ReadValidatorStats(
-	addr common.Address,
-) (*staking.ValidatorStats, error) {
-	return rawdb.ReadValidatorStats(bc.db, addr)
-}
-
-// UpdateValidatorVotingPower writes the voting power for the committees
-func (bc *BlockChain) UpdateValidatorVotingPower(
-	batch rawdb.DatabaseWriter,
-	block *types.Block,
-	newEpochSuperCommittee, currentEpochSuperCommittee *shard.State,
-	state *state.DB,
-) (map[common.Address]*staking.ValidatorStats, error) {
-	if newEpochSuperCommittee == nil {
-		return nil, shard.ErrSuperCommitteeNil
-	}
-
-	validatorStats := map[common.Address]*staking.ValidatorStats{}
-
-	existing, replacing :=
-		currentEpochSuperCommittee.StakedValidators(),
-		newEpochSuperCommittee.StakedValidators()
-
-	// TODO could also keep track of the BLS keys which
-	// lost a slot because just losing slots doesn't mean that the
-	// validator was booted, just that some of their keys lost slots
-	for currentValidator := range existing.LookupSet {
-		if _, keptSlot := replacing.LookupSet[currentValidator]; !keptSlot {
-			// NOTE Think carefully about when time comes to delete offchain things
-			// TODO Someone: collect and then delete every 30 epochs
-			// rawdb.DeleteValidatorSnapshot(
-			// 	bc.db, currentValidator, currentEpochSuperCommittee.Epoch,
-			// )
-			// rawdb.DeleteValidatorStats(bc.db, currentValidator)
-			stats, err := rawdb.ReadValidatorStats(bc.db, currentValidator)
-			if err != nil {
-				stats = staking.NewEmptyStats()
-			}
-			// This means it's already in staking epoch
-			if currentEpochSuperCommittee.Epoch != nil {
-				wrapper, err := state.ValidatorWrapper(currentValidator, true, false)
-				if err != nil {
-					return nil, err
-				}
-
-				if slash.IsBanned(wrapper) {
-					stats.BootedStatus = effective.BannedForDoubleSigning
-				} else if wrapper.Status == effective.Inactive {
-					stats.BootedStatus = effective.TurnedInactiveOrInsufficientUptime
-				} else {
-					stats.BootedStatus = effective.LostEPoSAuction
-				}
-
-				// compute APR for the exiting validators
-				if err := bc.ComputeAndUpdateAPR(
-					block, currentEpochSuperCommittee.Epoch, wrapper, stats,
-				); err != nil {
-					return nil, err
-				}
-			}
-			validatorStats[currentValidator] = stats
-		}
-	}
-
-	rosters := make([]*votepower.Roster, len(newEpochSuperCommittee.Shards))
-	for i := range newEpochSuperCommittee.Shards {
-		subCommittee := &newEpochSuperCommittee.Shards[i]
-		if newEpochSuperCommittee.Epoch == nil {
-			return nil, errors.Wrapf(
-				errNilEpoch,
-				"block epoch %v current-committee-epoch %v",
-				block.Epoch(),
-				currentEpochSuperCommittee.Epoch,
-			)
-		}
-		roster, err := votepower.Compute(subCommittee, newEpochSuperCommittee.Epoch)
-		if err != nil {
-			return nil, err
-		}
-		rosters[i] = roster
-	}
-
-	networkWide := votepower.AggregateRosters(rosters)
-	for key, value := range networkWide {
-		stats, err := rawdb.ReadValidatorStats(bc.db, key)
-		if err != nil {
-			stats = staking.NewEmptyStats()
-		}
-		total := numeric.ZeroDec()
-		for i := range value {
-			total = total.Add(value[i].EffectiveStake)
-		}
-		stats.TotalEffectiveStake = total
-		earningWrapping := make([]staking.VoteWithCurrentEpochEarning, len(value))
-		for i := range value {
-			earningWrapping[i] = staking.VoteWithCurrentEpochEarning{
-				Vote:   value[i],
-				Earned: big.NewInt(0),
-			}
-		}
-		stats.MetricsPerShard = earningWrapping
-
-		// fetch raw-stake from snapshot and update per-key metrics
-		if snapshot, err := bc.ReadValidatorSnapshotAtEpoch(
-			newEpochSuperCommittee.Epoch, key,
-		); err == nil {
-			wrapper := snapshot.Validator
-			spread := numeric.ZeroDec()
-			if len(wrapper.SlotPubKeys) > 0 {
-				spread = numeric.NewDecFromBigInt(wrapper.TotalDelegation()).
-					QuoInt64(int64(len(wrapper.SlotPubKeys)))
-			}
-			for i := range stats.MetricsPerShard {
-				stats.MetricsPerShard[i].Vote.RawStake = spread
-			}
-		}
-
-		// This means it's already in staking epoch, and
-		// compute APR for validators in current committee only
-		if currentEpochSuperCommittee.Epoch != nil {
-			if _, ok := existing.LookupSet[key]; ok {
-				wrapper, err := state.ValidatorWrapper(key, true, false)
-				if err != nil {
-					return nil, err
-				}
-
-				if err := bc.ComputeAndUpdateAPR(
-					block, currentEpochSuperCommittee.Epoch, wrapper, stats,
-				); err != nil {
-					return nil, err
-				}
-			}
-		}
-		validatorStats[key] = stats
-	}
-
-	return validatorStats, nil
-}
-
-// ComputeAndUpdateAPR ...
-func (bc *BlockChain) ComputeAndUpdateAPR(
-	block *types.Block, now *big.Int,
-	wrapper *staking.ValidatorWrapper, stats *staking.ValidatorStats,
-) error {
-	if aprComputed, err := apr.ComputeForValidator(
-		bc, block, wrapper,
-	); err != nil {
-		if errors.Cause(err) == apr.ErrInsufficientEpoch {
-			utils.Logger().Info().Err(err).Msg("apr could not be computed")
-		} else {
-			return err
-		}
-	} else {
-		// only insert if APR for current epoch does not exists
-		aprEntry := staking.APREntry{now, *aprComputed}
-		l := len(stats.APRs)
-		// first time inserting apr for validator or
-		// apr for current epoch does not exists
-		// check the last entry's epoch, if not same, insert
-		if l == 0 || stats.APRs[l-1].Epoch.Cmp(now) != 0 {
-			stats.APRs = append(stats.APRs, aprEntry)
-		}
-		// if history is more than staking.APRHistoryLength, pop front
-		if l > staking.APRHistoryLength {
-			stats.APRs = stats.APRs[1:]
-		}
-	}
-	return nil
-}
-
-// UpdateValidatorSnapshots updates the content snapshot of all validators
-// Note: this should only be called within the blockchain insert process.
-func (bc *BlockChain) UpdateValidatorSnapshots(
-	batch rawdb.DatabaseWriter, epoch *big.Int, state *state.DB, newValidators []common.Address,
-) error {
-	// Note this is reading the validator list from last block.
-	// It's fine since the new validators from this block is already snapshot when created.
-	allValidators, err := bc.ReadValidatorList()
-	if err != nil {
-		return err
-	}
-
-	allValidators = append(allValidators, newValidators...)
-
-	// Read all validator's current data and snapshot them
-	for i := range allValidators {
-		// The snapshot will be captured in the state after the last epoch block is finalized
-		validator, err := state.ValidatorWrapper(allValidators[i], true, false)
-		if err != nil {
-			return err
-		}
-
-		snapshot := &staking.ValidatorSnapshot{validator, epoch}
-		if err := bc.WriteValidatorSnapshot(batch, snapshot); err != nil {
-			return err
-		}
-	}
-
-	return nil
-}
-
-// ReadValidatorList reads the addresses of current all validators
-func (bc *BlockChain) ReadValidatorList() ([]common.Address, error) {
-	if cached, ok := bc.validatorListCache.Get("validatorList"); ok {
-		by := cached.([]byte)
-		m := []common.Address{}
-		if err := rlp.DecodeBytes(by, &m); err != nil {
-			return nil, err
-		}
-		return m, nil
-	}
-	return rawdb.ReadValidatorList(bc.db)
-}
-
-// WriteValidatorList writes the list of validator addresses to database
-// Note: this should only be called within the blockchain insert process.
-func (bc *BlockChain) WriteValidatorList(
-	db rawdb.DatabaseWriter, addrs []common.Address,
-) error {
-	if err := rawdb.WriteValidatorList(db, addrs); err != nil {
-		return err
-	}
-	bytes, err := rlp.EncodeToBytes(addrs)
-	if err == nil {
-		bc.validatorListCache.Add("validatorList", bytes)
-	}
-	return nil
-}
-
-// ReadDelegationsByDelegator reads the addresses of validators delegated by a delegator
-func (bc *BlockChain) ReadDelegationsByDelegator(
-	delegator common.Address,
-) (m staking.DelegationIndexes, err error) {
-	rawResult := staking.DelegationIndexes{}
-	if cached, ok := bc.validatorListByDelegatorCache.Get(string(delegator.Bytes())); ok {
-		by := cached.([]byte)
-		if err := rlp.DecodeBytes(by, &rawResult); err != nil {
-			return nil, err
-		}
-	} else {
-		if rawResult, err = rawdb.ReadDelegationsByDelegator(bc.db, delegator); err != nil {
-			return nil, err
-		}
-	}
-	blockNum := bc.CurrentBlock().Number()
-	for _, index := range rawResult {
-		if index.BlockNum.Cmp(blockNum) <= 0 {
-			m = append(m, index)
-		} else {
-			// Filter out index that's created beyond current height of chain.
-			// This only happens when there is a chain rollback.
-			utils.Logger().Warn().Msgf("Future delegation index encountered. Skip: %+v", index)
-		}
-	}
-	return m, nil
-}
-
-// ReadDelegationsByDelegatorAt reads the addresses of validators delegated by a delegator at a given block
-func (bc *BlockChain) ReadDelegationsByDelegatorAt(
-	delegator common.Address, blockNum *big.Int,
-) (m staking.DelegationIndexes, err error) {
-	rawResult := staking.DelegationIndexes{}
-	if cached, ok := bc.validatorListByDelegatorCache.Get(string(delegator.Bytes())); ok {
-		by := cached.([]byte)
-		if err := rlp.DecodeBytes(by, &rawResult); err != nil {
-			return nil, err
-		}
-	} else {
-		if rawResult, err = rawdb.ReadDelegationsByDelegator(bc.db, delegator); err != nil {
-			return nil, err
-		}
-	}
-	for _, index := range rawResult {
-		if index.BlockNum.Cmp(blockNum) <= 0 {
-			m = append(m, index)
-		} else {
-			// Filter out index that's created beyond current height of chain.
-			// This only happens when there is a chain rollback.
-			utils.Logger().Warn().Msgf("Future delegation index encountered. Skip: %+v", index)
-		}
-	}
-	return m, nil
-}
-
-// writeDelegationsByDelegator writes the list of validator addresses to database
-func (bc *BlockChain) writeDelegationsByDelegator(
-	batch rawdb.DatabaseWriter,
-	delegator common.Address,
-	indices []staking.DelegationIndex,
-) error {
-	if err := rawdb.WriteDelegationsByDelegator(
-		batch, delegator, indices,
-	); err != nil {
-		return err
-	}
-	bytes, err := rlp.EncodeToBytes(indices)
-	if err == nil {
-		bc.validatorListByDelegatorCache.Add(string(delegator.Bytes()), bytes)
-	}
-	return nil
-}
-
-// UpdateStakingMetaData updates the metadata of validators and delegations,
-// including the full validator list and delegation indexes.
-// Note: this should only be called within the blockchain insert process.
-func (bc *BlockChain) UpdateStakingMetaData(
-	batch rawdb.DatabaseWriter, block *types.Block,
-	stakeMsgs []staking.StakeMsg,
-	delegationsToRemove map[common.Address][]common.Address,
-	state *state.DB, epoch, newEpoch *big.Int,
-) (newValidators []common.Address, err error) {
-	newValidators, newDelegations, err := bc.prepareStakingMetaData(block, stakeMsgs, state)
-	if err != nil {
-		utils.Logger().Warn().Msgf("oops, prepareStakingMetaData failed, err: %+v", err)
-		return newValidators, err
-	}
-
-	if len(newValidators) > 0 {
-		list, err := bc.ReadValidatorList()
-		if err != nil {
-			return newValidators, err
-		}
-
-		valMap := map[common.Address]struct{}{}
-		for _, addr := range list {
-			valMap[addr] = struct{}{}
-		}
-
-		newAddrs := []common.Address{}
-		for _, addr := range newValidators {
-			if _, ok := valMap[addr]; !ok {
-				newAddrs = append(newAddrs, addr)
-			}
-
-			// Update validator snapshot for the new validator
-			validator, err := state.ValidatorWrapper(addr, true, false)
-			if err != nil {
-				return newValidators, err
-			}
-
-			if err := bc.WriteValidatorSnapshot(batch, &staking.ValidatorSnapshot{validator, epoch}); err != nil {
-				return newValidators, err
-			}
-			// For validator created at exactly the last block of an epoch, we should create the snapshot
-			// for next epoch too.
-			if newEpoch.Cmp(epoch) > 0 {
-				if err := bc.WriteValidatorSnapshot(batch, &staking.ValidatorSnapshot{validator, newEpoch}); err != nil {
-					return newValidators, err
-				}
-			}
-		}
-
-		// Update validator list
-		list = append(list, newAddrs...)
-		if err = bc.WriteValidatorList(batch, list); err != nil {
-			return newValidators, err
-		}
-	}
-
-	for addr, delegations := range newDelegations {
-		if err := bc.writeDelegationsByDelegator(batch, addr, delegations); err != nil {
-			return newValidators, err
-		}
-	}
-
-	for delegatorAddress, validatorAddresses := range delegationsToRemove {
-		if err := bc.RemoveDelegationsFromDelegator(batch, delegatorAddress, validatorAddresses); err != nil {
-			return newValidators, err
-		}
-	}
-
-	return newValidators, nil
-}
-
-// prepareStakingMetaData prepare the updates of validator's
-// and the delegator's meta data according to staking transaction.
-// The following return values are cached end state to be written to DB.
-// The reason for the cached state is to solve the issue that batch DB changes
-// won't be reflected immediately so the intermediary state can't be read from DB.
-// newValidators - the addresses of the newly created validators
-// newDelegations - the map of delegator address and their updated delegation indexes
-func (bc *BlockChain) prepareStakingMetaData(
-	block *types.Block, stakeMsgs []staking.StakeMsg, state *state.DB,
-) ([]common.Address,
-	map[common.Address]staking.DelegationIndexes,
-	error,
-) {
-	var newValidators []common.Address
-	newDelegations := map[common.Address]staking.DelegationIndexes{}
-	blockNum := block.Number()
-	for _, stakeMsg := range stakeMsgs {
-		if delegate, ok := stakeMsg.(*staking.Delegate); ok {
-			if err := processDelegateMetadata(delegate,
-				newDelegations,
-				state,
-				bc,
-				blockNum); err != nil {
-				return nil, nil, err
-			}
-		} else {
-			return nil, nil, errors.New("Only *staking.Delegate stakeMsgs are supported at the moment")
-		}
-	}
-	for _, txn := range block.StakingTransactions() {
-		payload, err := txn.RLPEncodeStakeMsg()
-		if err != nil {
-			return nil, nil, err
-		}
-		decodePayload, err := staking.RLPDecodeStakeMsg(payload, txn.StakingType())
-		if err != nil {
-			return nil, nil, err
-		}
-
-		switch txn.StakingType() {
-		case staking.DirectiveCreateValidator:
-			createValidator := decodePayload.(*staking.CreateValidator)
-			newList, appended := utils.AppendIfMissing(
-				newValidators, createValidator.ValidatorAddress,
-			)
-			if !appended {
-				return nil, nil, errValidatorExist
-			}
-			newValidators = newList
-
-			// Add self delegation into the index
-			selfIndex := staking.DelegationIndex{
-				createValidator.ValidatorAddress,
-				uint64(0),
-				blockNum,
-			}
-			delegations, ok := newDelegations[createValidator.ValidatorAddress]
-			if !ok {
-				// If the cache doesn't have it, load it from DB for the first time.
-				delegations, err = bc.ReadDelegationsByDelegator(createValidator.ValidatorAddress)
-				if err != nil {
-					return nil, nil, err
-				}
-			}
-			delegations = append(delegations, selfIndex)
-			newDelegations[createValidator.ValidatorAddress] = delegations
-		case staking.DirectiveEditValidator:
-		case staking.DirectiveDelegate:
-			delegate := decodePayload.(*staking.Delegate)
-			if err := processDelegateMetadata(delegate,
-				newDelegations,
-				state,
-				bc,
-				blockNum); err != nil {
-				return nil, nil, err
-			}
-
-		case staking.DirectiveUndelegate:
-		case staking.DirectiveCollectRewards:
-		default:
-		}
-	}
-
-	return newValidators, newDelegations, nil
-}
-
-func processDelegateMetadata(delegate *staking.Delegate,
-	newDelegations map[common.Address]staking.DelegationIndexes,
-	state *state.DB, bc *BlockChain, blockNum *big.Int,
-) (err error) {
-	delegations, ok := newDelegations[delegate.DelegatorAddress]
-	if !ok {
-		// If the cache (newDelegations) doesn't have it, load it from DB for the first time.
-		delegations, err = bc.ReadDelegationsByDelegator(delegate.DelegatorAddress)
-		if err != nil {
-			return err
-		}
-	}
-	if delegations, err = bc.addDelegationIndex(
-		delegations, delegate.DelegatorAddress, delegate.ValidatorAddress, state, blockNum,
-	); err != nil {
-		return err
-	}
-	newDelegations[delegate.DelegatorAddress] = delegations
-	return nil
-}
-
-// ReadBlockRewardAccumulator must only be called on beaconchain
-// Note that block rewards are only for staking era.
-func (bc *BlockChain) ReadBlockRewardAccumulator(number uint64) (*big.Int, error) {
-	if !bc.chainConfig.IsStaking(shard.Schedule.CalcEpochNumber(number)) {
-		return big.NewInt(0), nil
-	}
-	if cached, ok := bc.blockAccumulatorCache.Get(number); ok {
-		return cached.(*big.Int), nil
-	}
-	return rawdb.ReadBlockRewardAccumulator(bc.db, number)
-}
-
-// WriteBlockRewardAccumulator directly writes the BlockRewardAccumulator value
-// Note: this should only be called once during staking launch.
-func (bc *BlockChain) WriteBlockRewardAccumulator(
-	batch rawdb.DatabaseWriter, reward *big.Int, number uint64,
-) error {
-	if err := rawdb.WriteBlockRewardAccumulator(
-		batch, reward, number,
-	); err != nil {
-		return err
-	}
-	bc.blockAccumulatorCache.Add(number, reward)
-	return nil
-}
-
-// UpdateBlockRewardAccumulator ..
-// Note: this should only be called within the blockchain insert process.
-func (bc *BlockChain) UpdateBlockRewardAccumulator(
-	batch rawdb.DatabaseWriter, diff *big.Int, number uint64,
-) error {
-	current, err := bc.ReadBlockRewardAccumulator(number - 1)
-	if err != nil {
-		// one-off fix for pangaea, return after pangaea enter staking.
-		current = big.NewInt(0)
-		bc.WriteBlockRewardAccumulator(batch, current, number)
-	}
-	return bc.WriteBlockRewardAccumulator(batch, new(big.Int).Add(current, diff), number)
-}
-
-// Note this should read from the state of current block in concern (root == newBlock.root)
-func (bc *BlockChain) addDelegationIndex(
-	delegations staking.DelegationIndexes,
-	delegatorAddress, validatorAddress common.Address, state *state.DB, blockNum *big.Int,
-) (staking.DelegationIndexes, error) {
-	// If there is an existing delegation, just return
-	validatorAddressBytes := validatorAddress.Bytes()
-	for _, delegation := range delegations {
-		// this will happen when someone delegates more to the same validator
-		// since a delegationIndex does not store the amount
-		if bytes.Equal(delegation.ValidatorAddress[:], validatorAddressBytes[:]) {
-			return delegations, nil
-		}
-	}
-
-	// Find the delegation from state and add the delegation index (== position in validator)
-	// Note this should read from the state of current block in concern
-	wrapper, err := state.ValidatorWrapper(validatorAddress, true, false)
-	if err != nil {
-		return delegations, err
-	}
-	for i := range wrapper.Delegations {
-		if bytes.Equal(
-			wrapper.Delegations[i].DelegatorAddress[:], delegatorAddress[:],
-		) {
-			// TODO(audit): change the way of indexing if we allow delegation deletion.
-			delegations = append(delegations, staking.DelegationIndex{
-				validatorAddress,
-				uint64(i),
-				blockNum,
-			})
-			break // wrapper.Delegations will not have repeat delegators so we are done
-		}
-	}
-	return delegations, nil
-}
-
-// RemoveDelegationsFromDelegator will remove the delegationIndexes from state
-// for delegatorAddress and all validatorAddresses
-func (bc *BlockChain) RemoveDelegationsFromDelegator(
-	batch rawdb.DatabaseWriter,
-	delegatorAddress common.Address,
-	validatorAddresses []common.Address,
-) error {
-	delegationIndexes, err := bc.ReadDelegationsByDelegator(delegatorAddress)
-	if err != nil {
-		return err
-	}
-	finalDelegationIndexes := delegationIndexes[:0]
-	for _, validatorAddress := range validatorAddresses {
-		// TODO: can this be sped up from O(vd) to something shorter?
-		for _, delegationIndex := range delegationIndexes {
-			if bytes.Equal(
-				validatorAddress.Bytes(),
-				delegationIndex.ValidatorAddress.Bytes(),
-			) {
-				// do nothing
-				break
-			}
-			finalDelegationIndexes = append(
-				finalDelegationIndexes,
-				delegationIndex,
-			)
-		}
-	}
-	bc.writeDelegationsByDelegator(batch, delegatorAddress, finalDelegationIndexes)
-	return nil
-}
-
-// ValidatorCandidates returns the up to date validator candidates for next epoch
-func (bc *BlockChain) ValidatorCandidates() []common.Address {
-	list, err := bc.ReadValidatorList()
-	if err != nil {
-		return make([]common.Address, 0)
-	}
-	return list
-}
-
-// DelegatorsInformation returns up to date information of delegators of a given validator address
-func (bc *BlockChain) DelegatorsInformation(addr common.Address) []*staking.Delegation {
-	return make([]*staking.Delegation, 0)
-}
-
-// GetECDSAFromCoinbase retrieve corresponding ecdsa address from Coinbase Address
-// TODO: optimize this func by adding cache etc.
-func (bc *BlockChain) GetECDSAFromCoinbase(header *block.Header) (common.Address, error) {
-	// backward compatibility: before isStaking epoch, coinbase address is the ecdsa address
-	coinbase := header.Coinbase()
-	isStaking := bc.Config().IsStaking(header.Epoch())
-	if !isStaking {
-		return coinbase, nil
-	}
-
-	shardState, err := bc.ReadShardState(header.Epoch())
-	if err != nil {
-		return common.Address{}, errors.Wrapf(
-			err, "cannot read shard state",
-		)
-	}
-
-	committee, err := shardState.FindCommitteeByID(header.ShardID())
-	if err != nil {
-		return common.Address{}, errors.Wrapf(
-			err, "cannot find shard in the shard state",
-		)
-	}
-	for _, member := range committee.Slots {
-		// After staking the coinbase address will be the address of bls public key
-		if bytes.Equal(member.EcdsaAddress[:], coinbase[:]) {
-			return member.EcdsaAddress, nil
-		}
-
-		if utils.GetAddressFromBLSPubKeyBytes(member.BLSPublicKey[:]) == coinbase {
-			return member.EcdsaAddress, nil
-		}
-	}
-	return common.Address{}, errors.Errorf(
-		"cannot find corresponding ECDSA Address for coinbase %s",
-		header.Coinbase().Hash().Hex(),
-	)
-}
-
-// SuperCommitteeForNextEpoch ...
-// isVerify=true means validators use it to verify
-// isVerify=false means leader is to propose
-func (bc *BlockChain) SuperCommitteeForNextEpoch(
-	beacon consensus_engine.ChainReader,
-	header *block.Header,
-	isVerify bool,
-) (*shard.State, error) {
-	var (
-		nextCommittee = new(shard.State)
-		err           error
-		beaconEpoch   = new(big.Int)
-		shardState    = shard.State{}
-	)
-	switch header.ShardID() {
-	case shard.BeaconChainShardID:
-		if shard.Schedule.IsLastBlock(header.Number().Uint64()) {
-			nextCommittee, err = committee.WithStakingEnabled.Compute(
-				new(big.Int).Add(header.Epoch(), common.Big1),
-				beacon,
-			)
-		}
-	default:
-		// TODO: needs to make sure beacon chain sync works.
-		if isVerify {
-			//verify
-			shardState, err = header.GetShardState()
-			if err != nil {
-				return &shard.State{}, err
-			}
-			// before staking epoch
-			if shardState.Epoch == nil {
-				beaconEpoch = new(big.Int).Add(header.Epoch(), common.Big1)
-			} else { // after staking epoch
-				beaconEpoch = shardState.Epoch
-			}
-		} else {
-			//propose
-			beaconEpoch = beacon.CurrentHeader().Epoch()
-		}
-		utils.Logger().Debug().Msgf("[SuperCommitteeCalculation] isVerify: %+v, realBeaconEpoch:%+v, beaconEpoch: %+v, headerEpoch:%+v, shardStateEpoch:%+v",
-			isVerify, beacon.CurrentHeader().Epoch(), beaconEpoch, header.Epoch(), shardState.Epoch)
-		nextEpoch := new(big.Int).Add(header.Epoch(), common.Big1)
-		if bc.Config().IsStaking(nextEpoch) {
-			// If next epoch is staking epoch, I should wait and listen for beacon chain for epoch changes
-			switch beaconEpoch.Cmp(header.Epoch()) {
-			case 1:
-				// If beacon chain is bigger than shard chain in epoch, it means I should catch up with beacon chain now
-				nextCommittee, err = committee.WithStakingEnabled.ReadFromDB(
-					beaconEpoch, beacon,
-				)
-
-				utils.Logger().Debug().
-					Uint64("blockNum", header.Number().Uint64()).
-					Uint64("myCurEpoch", header.Epoch().Uint64()).
-					Uint64("beaconEpoch", beaconEpoch.Uint64()).
-					Msg("Propose new epoch as beacon chain's epoch")
-			case 0:
-				// If it's same epoch, no need to propose new shard state (new epoch change)
-			case -1:
-				// If beacon chain is behind, shard chain should wait for the beacon chain by not changing epochs.
-			}
-		} else {
-			if bc.Config().IsStaking(beaconEpoch) {
-				// If I am not even in the last epoch before staking epoch and beacon chain is already in staking epoch,
-				// I should just catch up with beacon chain's epoch
-				nextCommittee, err = committee.WithStakingEnabled.ReadFromDB(
-					beaconEpoch, beacon,
-				)
-
-				utils.Logger().Debug().
-					Uint64("blockNum", header.Number().Uint64()).
-					Uint64("myCurEpoch", header.Epoch().Uint64()).
-					Uint64("beaconEpoch", beaconEpoch.Uint64()).
-					Msg("Propose entering staking along with beacon chain's epoch")
-			} else {
-				// If I are not in staking nor has beacon chain proposed a staking-based shard state,
-				// do pre-staking committee calculation
-				if shard.Schedule.IsLastBlock(header.Number().Uint64()) {
-					nextCommittee, err = committee.WithStakingEnabled.Compute(
-						nextEpoch,
-						bc,
-					)
-				}
-			}
-		}
-
-	}
-	return nextCommittee, err
-}
-
-func (bc *BlockChain) EnablePruneBeaconChainFeature() {
-	bc.pruneBeaconChainEnable = true
-}
-
-// IsEnablePruneBeaconChainFeature returns is enable prune BeaconChain feature
-func (bc *BlockChain) IsEnablePruneBeaconChainFeature() bool {
-	return bc.pruneBeaconChainEnable
-}
-
-var (
-	leveldbErrSpec         = "leveldb"
-	tooManyOpenFilesErrStr = "Too many open files"
-)
-
-// isUnrecoverableErr check whether the input error is not recoverable.
-// When writing db, there could be some possible errors from storage level (leveldb).
-// Known possible leveldb errors are:
-//  1. Leveldb is already closed. (leveldb.ErrClosed)
-//  2. ldb file missing from disk. (leveldb.ErrNotFound)
-//  3. Corrupted db data. (leveldb.errors.ErrCorrupted)
-//  4. OS error when open file (too many open files, ...)
-//  5. OS error when write file (read-only, not enough disk space, ...)
-// Among all the above leveldb errors, only `too many open files` error is known to be recoverable,
-// thus the unrecoverable errors refers to error that is
-//  1. The error is from the lower storage level (from module leveldb)
-//  2. The error is not too many files error.
-func isUnrecoverableErr(err error) bool {
-	isLeveldbErr := strings.Contains(err.Error(), leveldbErrSpec)
-	isTooManyOpenFiles := strings.Contains(err.Error(), tooManyOpenFilesErrStr)
-	return isLeveldbErr && !isTooManyOpenFiles
-=======
 type BlockChain interface {
 	// ValidateNewBlock validates new block.
 	ValidateNewBlock(block *types.Block) error
@@ -3168,6 +86,7 @@
 		block *types.Block, receipts []*types.Receipt,
 		cxReceipts []*types.CXReceipt,
 		stakeMsgs []types2.StakeMsg,
+		delegationsToRemove map[common.Address][]common.Address,
 		paid reward.Reader,
 		state *state.DB,
 	) (status WriteStatus, err error)
@@ -3362,6 +281,7 @@
 	UpdateStakingMetaData(
 		batch rawdb.DatabaseWriter, block *types.Block,
 		stakeMsgs []types2.StakeMsg,
+		delegationsToRemove map[common.Address][]common.Address,
 		state *state.DB, epoch, newEpoch *big.Int,
 	) (newValidators []common.Address, err error)
 	// ReadBlockRewardAccumulator must only be called on beaconchain
@@ -3402,8 +322,8 @@
 		receipts []*types.Receipt,
 		cxReceipts []*types.CXReceipt,
 		stakeMsgs []types2.StakeMsg,
+		delegationsToRemove map[common.Address][]common.Address,
 		payout reward.Reader,
 		state *state.DB,
 	) (status WriteStatus, err error)
->>>>>>> 1445223b
 }