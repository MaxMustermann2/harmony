// Copyright 2018 The go-ethereum Authors
// This file is part of the go-ethereum library.
//
// The go-ethereum library is free software: you can redistribute it and/or modify
// it under the terms of the GNU Lesser General Public License as published by
// the Free Software Foundation, either version 3 of the License, or
// (at your option) any later version.
//
// The go-ethereum library is distributed in the hope that it will be useful,
// but WITHOUT ANY WARRANTY; without even the implied warranty of
// MERCHANTABILITY or FITNESS FOR A PARTICULAR PURPOSE. See the
// GNU Lesser General Public License for more details.
//
// You should have received a copy of the GNU Lesser General Public License
// along with the go-ethereum library. If not, see <http://www.gnu.org/licenses/>.

package rawdb

import (
	"encoding/json"

	"github.com/ethereum/go-ethereum/common"
	"github.com/ethereum/go-ethereum/params"
	"github.com/ethereum/go-ethereum/rlp"

	"github.com/harmony-one/harmony/internal/utils"
)

// ReadDatabaseVersion retrieves the version number of the database.
func ReadDatabaseVersion(db DatabaseReader) int {
	var version int

	enc, _ := db.Get(databaseVerisionKey)
	rlp.DecodeBytes(enc, &version)

	return version
}

// WriteDatabaseVersion stores the version number of the database
func WriteDatabaseVersion(db DatabaseWriter, version int) {
	enc, _ := rlp.EncodeToBytes(version)
	if err := db.Put(databaseVerisionKey, enc); err != nil {
		utils.Logger().Error().Err(err).Msg("Failed to store the database version")
	}
}

// ReadChainConfig retrieves the consensus settings based on the given genesis hash.
func ReadChainConfig(db DatabaseReader, hash common.Hash) *params.ChainConfig {
	data, _ := db.Get(configKey(hash))
	if len(data) == 0 {
		return nil
	}
	var config params.ChainConfig
	if err := json.Unmarshal(data, &config); err != nil {
<<<<<<< HEAD
		utils.Logger().Error().Err(err).Hex("hash", hash.Bytes()).Msg("Invalid chain config JSON")
=======
		utils.Logger().Error().Err(err).Str("hash", hash.Hex()).Msg("Invalid chain config JSON")
>>>>>>> 1499169d
		return nil
	}
	return &config
}

// WriteChainConfig writes the chain config settings to the database.
func WriteChainConfig(db DatabaseWriter, hash common.Hash, cfg *params.ChainConfig) {
	if cfg == nil {
		return
	}
	data, err := json.Marshal(cfg)
	if err != nil {
		utils.Logger().Error().Err(err).Msg("Failed to JSON encode chain config")
	}
	if err := db.Put(configKey(hash), data); err != nil {
		utils.Logger().Error().Err(err).Msg("Failed to store chain config")
	}
}

// ReadPreimage retrieves a single preimage of the provided hash.
func ReadPreimage(db DatabaseReader, hash common.Hash) []byte {
	data, _ := db.Get(preimageKey(hash))
	return data
}

// WritePreimages writes the provided set of preimages to the database. `number` is the
// current block number, and is used for debug messages only.
func WritePreimages(db DatabaseWriter, number uint64, preimages map[common.Hash][]byte) {
	for hash, preimage := range preimages {
		if err := db.Put(preimageKey(hash), preimage); err != nil {
			utils.Logger().Error().Err(err).Msg("Failed to store trie preimage")
		}
	}
	preimageCounter.Inc(int64(len(preimages)))
	preimageHitCounter.Inc(int64(len(preimages)))
}<|MERGE_RESOLUTION|>--- conflicted
+++ resolved
@@ -52,11 +52,7 @@
 	}
 	var config params.ChainConfig
 	if err := json.Unmarshal(data, &config); err != nil {
-<<<<<<< HEAD
-		utils.Logger().Error().Err(err).Hex("hash", hash.Bytes()).Msg("Invalid chain config JSON")
-=======
 		utils.Logger().Error().Err(err).Str("hash", hash.Hex()).Msg("Invalid chain config JSON")
->>>>>>> 1499169d
 		return nil
 	}
 	return &config
