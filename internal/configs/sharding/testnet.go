--- conflicted
+++ resolved
@@ -161,7 +161,7 @@
 		feeCollectorsTestnet, numeric.ZeroDec(), ethCommon.Address{},
 		testnetReshardingEpoch, TestnetSchedule.BlocksPerEpoch(),
 	)
-<<<<<<< HEAD
+
 	testnetV5 = MustNewInstance(
 		2, 30, 8, 0.15,
 		numeric.MustNewDecFromStr("0.90"), genesis.TNHarmonyAccountsV1,
@@ -170,6 +170,4 @@
 		hip30CollectionAddressTestnet, testnetReshardingEpoch,
 		TestnetSchedule.BlocksPerEpoch(),
 	)
-=======
->>>>>>> 083eef4e
 )