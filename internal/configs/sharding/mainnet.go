--- conflicted
+++ resolved
@@ -13,9 +13,8 @@
 	mainnetVdfDifficulty  = 50000 // This takes about 100s to finish the vdf
 	mainnetConsensusRatio = float64(0.66)
 
-<<<<<<< HEAD
 	mainnetFirstCrossLinkBlock = 524288 // 32 * 2^14
-=======
+
 	// TODO: remove it after randomness feature turned on mainnet
 	mainnetRandomnessStartingEpoch = 100000
 
@@ -23,7 +22,6 @@
 	mainnetV0_2Epoch = 5
 	mainnetV0_3Epoch = 8
 	mainnetV0_4Epoch = 10
->>>>>>> b4c9a326
 )
 
 // MainnetSchedule is the mainnet sharding configuration schedule.
