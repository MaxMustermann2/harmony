--- conflicted
+++ resolved
@@ -189,13 +189,8 @@
 	parentHash := header.ParentHash()
 	parentHeader := chain.GetHeader(parentHash, header.Number().Uint64()-1)
 	if parentHeader == nil {
-<<<<<<< HEAD
-		return errors.Errorf(
-			"[VerifySeal] no parent header found for block %x at %d", header.Hash(), header.Number().Uint64(),
-=======
 		return errors.New(
 			"[VerifySeal] no parent header found",
->>>>>>> 43379266
 		)
 	}
 	if chain.Config().IsStaking(parentHeader.Epoch()) {
