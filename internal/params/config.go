package params

import (
	"fmt"
	"math/big"
	"sync"

	"github.com/ethereum/go-ethereum/common"
)

// Well-known chain IDs.
var (
	MainnetChainID            = big.NewInt(1)
	TestnetChainID            = big.NewInt(2)
	PangaeaChainID            = big.NewInt(3)
	PartnerChainID            = big.NewInt(4)
	StressnetChainID          = big.NewInt(5)
	TestChainID               = big.NewInt(99)  // not a real network
	AllProtocolChangesChainID = big.NewInt(100) // not a real network

	// EthMainnetShard0ChainID to be reserved unique chain ID for eth compatible chains.
	EthMainnetShard0ChainID            = big.NewInt(1666600000)
	EthTestnetShard0ChainID            = big.NewInt(1666700000)
	EthPangaeaShard0ChainID            = big.NewInt(1666800000)
	EthPartnerShard0ChainID            = big.NewInt(1666900000)
	EthStressnetShard0ChainID          = big.NewInt(1667000000)
	EthTestShard0ChainID               = big.NewInt(1667100000) // not a real network
	EthAllProtocolChangesShard0ChainID = big.NewInt(1667200000) // not a real network
)

// EpochTBD is a large, “not anytime soon” epoch.  It used as a placeholder
// until the exact epoch is decided.
var EpochTBD = big.NewInt(10000000)
var once sync.Once

var (
	// MainnetChainConfig is the chain parameters to run a node on the main network.
	MainnetChainConfig = &ChainConfig{
<<<<<<< HEAD
		ChainID:                    MainnetChainID,
		EthCompatibleChainID:       EthMainnetShard0ChainID,
		EthCompatibleShard0ChainID: EthMainnetShard0ChainID,
		EthCompatibleEpoch:         big.NewInt(442), // Around Thursday Feb 4th 2020, 10AM PST
		CrossTxEpoch:               big.NewInt(28),
		CrossLinkEpoch:             big.NewInt(186),
		AggregatedRewardEpoch:      big.NewInt(689), // Around Wed Sept 15th 2021 with 3.5s block time
		StakingEpoch:               big.NewInt(186),
		PreStakingEpoch:            big.NewInt(185),
		QuickUnlockEpoch:           big.NewInt(191),
		FiveSecondsEpoch:           big.NewInt(230),
		TwoSecondsEpoch:            big.NewInt(366), // Around Tuesday Dec 8th 2020, 8AM PST
		SixtyPercentEpoch:          big.NewInt(530), // Around Monday Apr 12th 2021, 22:30 UTC
		RedelegationEpoch:          big.NewInt(290),
		NoEarlyUnlockEpoch:         big.NewInt(530), // Around Monday Apr 12th 2021, 22:30 UTC
		VRFEpoch:                   big.NewInt(631), // Around Wed July 7th 2021
		PrevVRFEpoch:               big.NewInt(689), // Around Wed Sept 15th 2021 with 3.5s block time
		MinDelegation100Epoch:      big.NewInt(631), // Around Wed July 7th 2021
		MinCommissionRateEpoch:     big.NewInt(631), // Around Wed July 7th 2021
		MinCommissionPromoPeriod:   big.NewInt(100),
		EPoSBound35Epoch:           big.NewInt(631), // Around Wed July 7th 2021
		EIP155Epoch:                big.NewInt(28),
		S3Epoch:                    big.NewInt(28),
		DataCopyFixEpoch:           big.NewInt(689), // Around Wed Sept 15th 2021 with 3.5s block time
		IstanbulEpoch:              big.NewInt(314),
		ReceiptLogEpoch:            big.NewInt(101),
		SHA3Epoch:                  big.NewInt(725), // Around Mon Oct 11 2021, 19:00 UTC
		HIP6And8Epoch:              big.NewInt(725), // Around Mon Oct 11 2021, 19:00 UTC
		StakingPrecompileEpoch:     big.NewInt(871), // Around Tue Feb 11 2022
		NoNilDelegationsEpoch:      EpochTBD,
=======
		ChainID:                       MainnetChainID,
		EthCompatibleChainID:          EthMainnetShard0ChainID,
		EthCompatibleShard0ChainID:    EthMainnetShard0ChainID,
		EthCompatibleEpoch:            big.NewInt(442), // Around Thursday Feb 4th 2020, 10AM PST
		CrossTxEpoch:                  big.NewInt(28),
		CrossLinkEpoch:                big.NewInt(186),
		AggregatedRewardEpoch:         big.NewInt(689), // Around Wed Sept 15th 2021 with 3.5s block time
		StakingEpoch:                  big.NewInt(186),
		PreStakingEpoch:               big.NewInt(185),
		QuickUnlockEpoch:              big.NewInt(191),
		FiveSecondsEpoch:              big.NewInt(230),
		TwoSecondsEpoch:               big.NewInt(366), // Around Tuesday Dec 8th 2020, 8AM PST
		SixtyPercentEpoch:             big.NewInt(530), // Around Monday Apr 12th 2021, 22:30 UTC
		RedelegationEpoch:             big.NewInt(290),
		NoEarlyUnlockEpoch:            big.NewInt(530), // Around Monday Apr 12th 2021, 22:30 UTC
		VRFEpoch:                      big.NewInt(631), // Around Wed July 7th 2021
		PrevVRFEpoch:                  big.NewInt(689), // Around Wed Sept 15th 2021 with 3.5s block time
		MinDelegation100Epoch:         big.NewInt(631), // Around Wed July 7th 2021
		MinCommissionRateEpoch:        big.NewInt(631), // Around Wed July 7th 2021
		MinCommissionPromoPeriod:      big.NewInt(100),
		EPoSBound35Epoch:              big.NewInt(631), // Around Wed July 7th 2021
		EIP155Epoch:                   big.NewInt(28),
		S3Epoch:                       big.NewInt(28),
		DataCopyFixEpoch:              big.NewInt(689), // Around Wed Sept 15th 2021 with 3.5s block time
		IstanbulEpoch:                 big.NewInt(314),
		ReceiptLogEpoch:               big.NewInt(101),
		SHA3Epoch:                     big.NewInt(725), // Around Mon Oct 11 2021, 19:00 UTC
		HIP6And8Epoch:                 big.NewInt(725), // Around Mon Oct 11 2021, 19:00 UTC
		StakingPrecompileEpoch:        big.NewInt(871), // Around Tue Feb 11 2022
		ChainIdFixEpoch:               EpochTBD,
		SlotsLimitedEpoch:             big.NewInt(999), // Around Fri, 27 May 2022 09:41:02 UTC with 2s block time
		CrossShardXferPrecompileEpoch: EpochTBD,
		AllowlistEpoch:                EpochTBD,
>>>>>>> 1445223b
	}

	// TestnetChainConfig contains the chain parameters to run a node on the harmony test network.
	TestnetChainConfig = &ChainConfig{
<<<<<<< HEAD
		ChainID:                    TestnetChainID,
		EthCompatibleChainID:       EthTestnetShard0ChainID,
		EthCompatibleShard0ChainID: EthTestnetShard0ChainID,
		EthCompatibleEpoch:         big.NewInt(73290),
		CrossTxEpoch:               big.NewInt(0),
		CrossLinkEpoch:             big.NewInt(2),
		AggregatedRewardEpoch:      big.NewInt(74275),
		StakingEpoch:               big.NewInt(2),
		PreStakingEpoch:            big.NewInt(1),
		QuickUnlockEpoch:           big.NewInt(0),
		FiveSecondsEpoch:           big.NewInt(16500),
		TwoSecondsEpoch:            big.NewInt(73000),
		SixtyPercentEpoch:          big.NewInt(73282),
		RedelegationEpoch:          big.NewInt(36500),
		NoEarlyUnlockEpoch:         big.NewInt(73580),
		VRFEpoch:                   big.NewInt(73880),
		PrevVRFEpoch:               big.NewInt(74384),
		MinDelegation100Epoch:      big.NewInt(73880),
		MinCommissionRateEpoch:     big.NewInt(73880),
		MinCommissionPromoPeriod:   big.NewInt(10),
		EPoSBound35Epoch:           big.NewInt(73880),
		EIP155Epoch:                big.NewInt(0),
		S3Epoch:                    big.NewInt(0),
		DataCopyFixEpoch:           big.NewInt(74412),
		IstanbulEpoch:              big.NewInt(43800),
		ReceiptLogEpoch:            big.NewInt(0),
		SHA3Epoch:                  big.NewInt(74570),
		HIP6And8Epoch:              big.NewInt(74570),
		StakingPrecompileEpoch:     big.NewInt(75175),
		NoNilDelegationsEpoch:      EpochTBD,
=======
		ChainID:                       TestnetChainID,
		EthCompatibleChainID:          EthTestnetShard0ChainID,
		EthCompatibleShard0ChainID:    EthTestnetShard0ChainID,
		EthCompatibleEpoch:            big.NewInt(73290),
		CrossTxEpoch:                  big.NewInt(0),
		CrossLinkEpoch:                big.NewInt(2),
		AggregatedRewardEpoch:         big.NewInt(74275),
		StakingEpoch:                  big.NewInt(2),
		PreStakingEpoch:               big.NewInt(1),
		QuickUnlockEpoch:              big.NewInt(0),
		FiveSecondsEpoch:              big.NewInt(16500),
		TwoSecondsEpoch:               big.NewInt(73000),
		SixtyPercentEpoch:             big.NewInt(73282),
		RedelegationEpoch:             big.NewInt(36500),
		NoEarlyUnlockEpoch:            big.NewInt(73580),
		VRFEpoch:                      big.NewInt(73880),
		PrevVRFEpoch:                  big.NewInt(74384),
		MinDelegation100Epoch:         big.NewInt(73880),
		MinCommissionRateEpoch:        big.NewInt(73880),
		MinCommissionPromoPeriod:      big.NewInt(10),
		EPoSBound35Epoch:              big.NewInt(73880),
		EIP155Epoch:                   big.NewInt(0),
		S3Epoch:                       big.NewInt(0),
		DataCopyFixEpoch:              big.NewInt(74412),
		IstanbulEpoch:                 big.NewInt(43800),
		ReceiptLogEpoch:               big.NewInt(0),
		SHA3Epoch:                     big.NewInt(74570),
		HIP6And8Epoch:                 big.NewInt(74570),
		StakingPrecompileEpoch:        big.NewInt(75175),
		SlotsLimitedEpoch:             big.NewInt(75684), // epoch to enable HIP-16, around Mon, 02 May 2022 08:18:45 UTC with 2s block time
		ChainIdFixEpoch:               big.NewInt(75907), // around Wed, 15 Jun 2022 22:58:03 GMT with average block time 2.0065s
		CrossShardXferPrecompileEpoch: big.NewInt(75907), // around Wed, 15 Jun 2022 22:58:03 GMT with average block time 2.0065s
		AllowlistEpoch:                big.NewInt(75907), // around Wed, 15 Jun 2022 22:58:03 GMT with average block time 2.0065s
>>>>>>> 1445223b
	}

	// PangaeaChainConfig contains the chain parameters for the Pangaea network.
	// All features except for CrossLink are enabled at launch.
	PangaeaChainConfig = &ChainConfig{
<<<<<<< HEAD
		ChainID:                    PangaeaChainID,
		EthCompatibleChainID:       EthPangaeaShard0ChainID,
		EthCompatibleShard0ChainID: EthPangaeaShard0ChainID,
		EthCompatibleEpoch:         big.NewInt(0),
		CrossTxEpoch:               big.NewInt(0),
		CrossLinkEpoch:             big.NewInt(2),
		AggregatedRewardEpoch:      big.NewInt(3),
		StakingEpoch:               big.NewInt(2),
		PreStakingEpoch:            big.NewInt(1),
		QuickUnlockEpoch:           big.NewInt(0),
		FiveSecondsEpoch:           big.NewInt(0),
		TwoSecondsEpoch:            big.NewInt(0),
		SixtyPercentEpoch:          big.NewInt(0),
		RedelegationEpoch:          big.NewInt(0),
		NoEarlyUnlockEpoch:         big.NewInt(0),
		VRFEpoch:                   big.NewInt(0),
		PrevVRFEpoch:               big.NewInt(0),
		MinDelegation100Epoch:      big.NewInt(0),
		MinCommissionRateEpoch:     big.NewInt(0),
		MinCommissionPromoPeriod:   big.NewInt(10),
		EPoSBound35Epoch:           big.NewInt(0),
		EIP155Epoch:                big.NewInt(0),
		S3Epoch:                    big.NewInt(0),
		DataCopyFixEpoch:           big.NewInt(0),
		IstanbulEpoch:              big.NewInt(0),
		ReceiptLogEpoch:            big.NewInt(0),
		SHA3Epoch:                  big.NewInt(0),
		HIP6And8Epoch:              big.NewInt(0),
		StakingPrecompileEpoch:     big.NewInt(2), // same as staking
		NoNilDelegationsEpoch:      big.NewInt(2), // same as staking
=======
		ChainID:                       PangaeaChainID,
		EthCompatibleChainID:          EthPangaeaShard0ChainID,
		EthCompatibleShard0ChainID:    EthPangaeaShard0ChainID,
		EthCompatibleEpoch:            big.NewInt(0),
		CrossTxEpoch:                  big.NewInt(0),
		CrossLinkEpoch:                big.NewInt(2),
		AggregatedRewardEpoch:         big.NewInt(3),
		StakingEpoch:                  big.NewInt(2),
		PreStakingEpoch:               big.NewInt(1),
		QuickUnlockEpoch:              big.NewInt(0),
		FiveSecondsEpoch:              big.NewInt(0),
		TwoSecondsEpoch:               big.NewInt(0),
		SixtyPercentEpoch:             big.NewInt(0),
		RedelegationEpoch:             big.NewInt(0),
		NoEarlyUnlockEpoch:            big.NewInt(0),
		VRFEpoch:                      big.NewInt(0),
		PrevVRFEpoch:                  big.NewInt(0),
		MinDelegation100Epoch:         big.NewInt(0),
		MinCommissionRateEpoch:        big.NewInt(0),
		MinCommissionPromoPeriod:      big.NewInt(10),
		EPoSBound35Epoch:              big.NewInt(0),
		EIP155Epoch:                   big.NewInt(0),
		S3Epoch:                       big.NewInt(0),
		DataCopyFixEpoch:              big.NewInt(0),
		IstanbulEpoch:                 big.NewInt(0),
		ReceiptLogEpoch:               big.NewInt(0),
		SHA3Epoch:                     big.NewInt(0),
		HIP6And8Epoch:                 big.NewInt(0),
		StakingPrecompileEpoch:        big.NewInt(2), // same as staking
		ChainIdFixEpoch:               big.NewInt(0),
		SlotsLimitedEpoch:             EpochTBD, // epoch to enable HIP-16
		CrossShardXferPrecompileEpoch: big.NewInt(1),
		AllowlistEpoch:                EpochTBD,
>>>>>>> 1445223b
	}

	// PartnerChainConfig contains the chain parameters for the Partner network.
	// All features except for CrossLink are enabled at launch.
	PartnerChainConfig = &ChainConfig{
<<<<<<< HEAD
		ChainID:                    PartnerChainID,
		EthCompatibleChainID:       EthPartnerShard0ChainID,
		EthCompatibleShard0ChainID: EthPartnerShard0ChainID,
		EthCompatibleEpoch:         big.NewInt(0),
		CrossTxEpoch:               big.NewInt(0),
		CrossLinkEpoch:             big.NewInt(2),
		AggregatedRewardEpoch:      big.NewInt(3),
		StakingEpoch:               big.NewInt(2),
		PreStakingEpoch:            big.NewInt(1),
		QuickUnlockEpoch:           big.NewInt(0),
		FiveSecondsEpoch:           big.NewInt(0),
		TwoSecondsEpoch:            big.NewInt(0),
		SixtyPercentEpoch:          big.NewInt(4),
		RedelegationEpoch:          big.NewInt(0),
		NoEarlyUnlockEpoch:         big.NewInt(0),
		VRFEpoch:                   big.NewInt(0),
		PrevVRFEpoch:               big.NewInt(0),
		MinDelegation100Epoch:      big.NewInt(0),
		MinCommissionRateEpoch:     big.NewInt(0),
		MinCommissionPromoPeriod:   big.NewInt(10),
		EPoSBound35Epoch:           big.NewInt(0),
		EIP155Epoch:                big.NewInt(0),
		S3Epoch:                    big.NewInt(0),
		DataCopyFixEpoch:           big.NewInt(0),
		IstanbulEpoch:              big.NewInt(0),
		ReceiptLogEpoch:            big.NewInt(0),
		SHA3Epoch:                  big.NewInt(0),
		HIP6And8Epoch:              big.NewInt(0),
		StakingPrecompileEpoch:     big.NewInt(2),
		NoNilDelegationsEpoch:      big.NewInt(2),
=======
		ChainID:                       PartnerChainID,
		EthCompatibleChainID:          EthPartnerShard0ChainID,
		EthCompatibleShard0ChainID:    EthPartnerShard0ChainID,
		EthCompatibleEpoch:            big.NewInt(0),
		CrossTxEpoch:                  big.NewInt(0),
		CrossLinkEpoch:                big.NewInt(2),
		AggregatedRewardEpoch:         big.NewInt(3),
		StakingEpoch:                  big.NewInt(2),
		PreStakingEpoch:               big.NewInt(1),
		QuickUnlockEpoch:              big.NewInt(0),
		FiveSecondsEpoch:              big.NewInt(0),
		TwoSecondsEpoch:               big.NewInt(0),
		SixtyPercentEpoch:             big.NewInt(4),
		RedelegationEpoch:             big.NewInt(0),
		NoEarlyUnlockEpoch:            big.NewInt(0),
		VRFEpoch:                      big.NewInt(0),
		PrevVRFEpoch:                  big.NewInt(0),
		MinDelegation100Epoch:         big.NewInt(0),
		MinCommissionRateEpoch:        big.NewInt(0),
		MinCommissionPromoPeriod:      big.NewInt(10),
		EPoSBound35Epoch:              big.NewInt(0),
		EIP155Epoch:                   big.NewInt(0),
		S3Epoch:                       big.NewInt(0),
		DataCopyFixEpoch:              big.NewInt(0),
		IstanbulEpoch:                 big.NewInt(0),
		ReceiptLogEpoch:               big.NewInt(0),
		SHA3Epoch:                     big.NewInt(0),
		HIP6And8Epoch:                 big.NewInt(0),
		StakingPrecompileEpoch:        big.NewInt(2),
		ChainIdFixEpoch:               big.NewInt(0),
		SlotsLimitedEpoch:             EpochTBD, // epoch to enable HIP-16
		CrossShardXferPrecompileEpoch: big.NewInt(1),
		AllowlistEpoch:                EpochTBD,
>>>>>>> 1445223b
	}

	// StressnetChainConfig contains the chain parameters for the Stress test network.
	// All features except for CrossLink are enabled at launch.
	StressnetChainConfig = &ChainConfig{
<<<<<<< HEAD
		ChainID:                    StressnetChainID,
		EthCompatibleChainID:       EthStressnetShard0ChainID,
		EthCompatibleShard0ChainID: EthStressnetShard0ChainID,
		EthCompatibleEpoch:         big.NewInt(0),
		CrossTxEpoch:               big.NewInt(0),
		CrossLinkEpoch:             big.NewInt(2),
		AggregatedRewardEpoch:      big.NewInt(3),
		StakingEpoch:               big.NewInt(2),
		PreStakingEpoch:            big.NewInt(1),
		QuickUnlockEpoch:           big.NewInt(0),
		FiveSecondsEpoch:           big.NewInt(0),
		TwoSecondsEpoch:            big.NewInt(0),
		SixtyPercentEpoch:          big.NewInt(10),
		RedelegationEpoch:          big.NewInt(0),
		NoEarlyUnlockEpoch:         big.NewInt(0),
		VRFEpoch:                   big.NewInt(0),
		PrevVRFEpoch:               big.NewInt(0),
		MinDelegation100Epoch:      big.NewInt(0),
		MinCommissionRateEpoch:     big.NewInt(0),
		MinCommissionPromoPeriod:   big.NewInt(10),
		EPoSBound35Epoch:           big.NewInt(0),
		EIP155Epoch:                big.NewInt(0),
		S3Epoch:                    big.NewInt(0),
		DataCopyFixEpoch:           big.NewInt(0),
		IstanbulEpoch:              big.NewInt(0),
		ReceiptLogEpoch:            big.NewInt(0),
		SHA3Epoch:                  big.NewInt(0),
		HIP6And8Epoch:              big.NewInt(0),
		StakingPrecompileEpoch:     big.NewInt(2),
		NoNilDelegationsEpoch:      big.NewInt(2),
=======
		ChainID:                       StressnetChainID,
		EthCompatibleChainID:          EthStressnetShard0ChainID,
		EthCompatibleShard0ChainID:    EthStressnetShard0ChainID,
		EthCompatibleEpoch:            big.NewInt(0),
		CrossTxEpoch:                  big.NewInt(0),
		CrossLinkEpoch:                big.NewInt(2),
		AggregatedRewardEpoch:         big.NewInt(3),
		StakingEpoch:                  big.NewInt(2),
		PreStakingEpoch:               big.NewInt(1),
		QuickUnlockEpoch:              big.NewInt(0),
		FiveSecondsEpoch:              big.NewInt(0),
		TwoSecondsEpoch:               big.NewInt(0),
		SixtyPercentEpoch:             big.NewInt(10),
		RedelegationEpoch:             big.NewInt(0),
		NoEarlyUnlockEpoch:            big.NewInt(0),
		VRFEpoch:                      big.NewInt(0),
		PrevVRFEpoch:                  big.NewInt(0),
		MinDelegation100Epoch:         big.NewInt(0),
		MinCommissionRateEpoch:        big.NewInt(0),
		MinCommissionPromoPeriod:      big.NewInt(10),
		EPoSBound35Epoch:              big.NewInt(0),
		EIP155Epoch:                   big.NewInt(0),
		S3Epoch:                       big.NewInt(0),
		DataCopyFixEpoch:              big.NewInt(0),
		IstanbulEpoch:                 big.NewInt(0),
		ReceiptLogEpoch:               big.NewInt(0),
		SHA3Epoch:                     big.NewInt(0),
		HIP6And8Epoch:                 big.NewInt(0),
		StakingPrecompileEpoch:        big.NewInt(2),
		ChainIdFixEpoch:               big.NewInt(0),
		SlotsLimitedEpoch:             EpochTBD, // epoch to enable HIP-16
		CrossShardXferPrecompileEpoch: big.NewInt(1),
		AllowlistEpoch:                EpochTBD,
>>>>>>> 1445223b
	}

	// LocalnetChainConfig contains the chain parameters to run for local development.
	LocalnetChainConfig = &ChainConfig{
<<<<<<< HEAD
		ChainID:                    TestnetChainID,
		EthCompatibleChainID:       EthTestnetShard0ChainID,
		EthCompatibleShard0ChainID: EthTestnetShard0ChainID,
		EthCompatibleEpoch:         big.NewInt(0),
		CrossTxEpoch:               big.NewInt(0),
		CrossLinkEpoch:             big.NewInt(2),
		AggregatedRewardEpoch:      big.NewInt(3),
		StakingEpoch:               big.NewInt(2),
		PreStakingEpoch:            big.NewInt(0),
		QuickUnlockEpoch:           big.NewInt(0),
		FiveSecondsEpoch:           big.NewInt(0),
		TwoSecondsEpoch:            big.NewInt(3),
		SixtyPercentEpoch:          EpochTBD, // Never enable it for localnet as localnet has no external validator setup
		RedelegationEpoch:          big.NewInt(0),
		NoEarlyUnlockEpoch:         big.NewInt(0),
		VRFEpoch:                   big.NewInt(0),
		PrevVRFEpoch:               big.NewInt(0),
		MinDelegation100Epoch:      big.NewInt(0),
		MinCommissionRateEpoch:     big.NewInt(0),
		MinCommissionPromoPeriod:   big.NewInt(10),
		EPoSBound35Epoch:           big.NewInt(0),
		EIP155Epoch:                big.NewInt(0),
		S3Epoch:                    big.NewInt(0),
		DataCopyFixEpoch:           big.NewInt(0),
		IstanbulEpoch:              big.NewInt(0),
		ReceiptLogEpoch:            big.NewInt(0),
		SHA3Epoch:                  big.NewInt(0),
		HIP6And8Epoch:              EpochTBD, // Never enable it for localnet as localnet has no external validator setup
		StakingPrecompileEpoch:     big.NewInt(2),
		NoNilDelegationsEpoch:      big.NewInt(2),
=======
		ChainID:                       TestnetChainID,
		EthCompatibleChainID:          EthTestnetShard0ChainID,
		EthCompatibleShard0ChainID:    EthTestnetShard0ChainID,
		EthCompatibleEpoch:            big.NewInt(0),
		CrossTxEpoch:                  big.NewInt(0),
		CrossLinkEpoch:                big.NewInt(2),
		AggregatedRewardEpoch:         big.NewInt(3),
		StakingEpoch:                  big.NewInt(2),
		PreStakingEpoch:               big.NewInt(0),
		QuickUnlockEpoch:              big.NewInt(0),
		FiveSecondsEpoch:              big.NewInt(0),
		TwoSecondsEpoch:               big.NewInt(3),
		SixtyPercentEpoch:             EpochTBD, // Never enable it for localnet as localnet has no external validator setup
		RedelegationEpoch:             big.NewInt(0),
		NoEarlyUnlockEpoch:            big.NewInt(0),
		VRFEpoch:                      big.NewInt(0),
		PrevVRFEpoch:                  big.NewInt(0),
		MinDelegation100Epoch:         big.NewInt(0),
		MinCommissionRateEpoch:        big.NewInt(0),
		MinCommissionPromoPeriod:      big.NewInt(10),
		EPoSBound35Epoch:              big.NewInt(0),
		EIP155Epoch:                   big.NewInt(0),
		S3Epoch:                       big.NewInt(0),
		DataCopyFixEpoch:              big.NewInt(0),
		IstanbulEpoch:                 big.NewInt(0),
		ReceiptLogEpoch:               big.NewInt(0),
		SHA3Epoch:                     big.NewInt(0),
		HIP6And8Epoch:                 EpochTBD, // Never enable it for localnet as localnet has no external validator setup
		StakingPrecompileEpoch:        big.NewInt(2),
		ChainIdFixEpoch:               big.NewInt(0),
		SlotsLimitedEpoch:             EpochTBD, // epoch to enable HIP-16
		CrossShardXferPrecompileEpoch: big.NewInt(1),
		AllowlistEpoch:                EpochTBD,
>>>>>>> 1445223b
	}

	// AllProtocolChanges ...
	// This configuration is intentionally not using keyed fields to force anyone
	// adding flags to the config to also have to set these fields.
	AllProtocolChanges = &ChainConfig{
		AllProtocolChangesChainID,          // ChainID
		EthAllProtocolChangesShard0ChainID, // EthCompatibleChainID
		EthAllProtocolChangesShard0ChainID, // EthCompatibleShard0ChainID
		big.NewInt(0),                      // EthCompatibleEpoch
		big.NewInt(0),                      // CrossTxEpoch
		big.NewInt(0),                      // CrossLinkEpoch
		big.NewInt(0),                      // AggregatedRewardEpoch
		big.NewInt(0),                      // StakingEpoch
		big.NewInt(0),                      // PreStakingEpoch
		big.NewInt(0),                      // QuickUnlockEpoch
		big.NewInt(0),                      // FiveSecondsEpoch
		big.NewInt(0),                      // TwoSecondsEpoch
		big.NewInt(0),                      // SixtyPercentEpoch
		big.NewInt(0),                      // RedelegationEpoch
		big.NewInt(0),                      // NoEarlyUnlockEpoch
		big.NewInt(0),                      // VRFEpoch
		big.NewInt(0),                      // PrevVRFEpoch
		big.NewInt(0),                      // MinDelegation100Epoch
		big.NewInt(0),                      // MinCommissionRateEpoch
		big.NewInt(10),                     // MinCommissionPromoPeriod
		big.NewInt(0),                      // EPoSBound35Epoch
		big.NewInt(0),                      // EIP155Epoch
		big.NewInt(0),                      // S3Epoch
		big.NewInt(0),                      // DataCopyFixEpoch
		big.NewInt(0),                      // IstanbulEpoch
		big.NewInt(0),                      // ReceiptLogEpoch
		big.NewInt(0),                      // SHA3Epoch
		big.NewInt(0),                      // HIP6And8Epoch
		big.NewInt(0),                      // StakingPrecompileEpoch
<<<<<<< HEAD
		big.NewInt(0),                      // NoNilDelegationsEpoch
=======
		big.NewInt(0),                      // ChainIdFixEpoch
		big.NewInt(0),                      // SlotsLimitedEpoch
		big.NewInt(1),                      // CrossShardXferPrecompileEpoch
		big.NewInt(0),                      // AllowlistEpoch
>>>>>>> 1445223b
	}

	// TestChainConfig ...
	// This configuration is intentionally not using keyed fields to force anyone
	// adding flags to the config to also have to set these fields.
	TestChainConfig = &ChainConfig{
		TestChainID,          // ChainID
		EthTestShard0ChainID, // EthCompatibleChainID
		EthTestShard0ChainID, // EthCompatibleShard0ChainID
		big.NewInt(0),        // EthCompatibleEpoch
		big.NewInt(0),        // CrossTxEpoch
		big.NewInt(0),        // CrossLinkEpoch
		big.NewInt(0),        // AggregatedRewardEpoch
		big.NewInt(0),        // StakingEpoch
		big.NewInt(0),        // PreStakingEpoch
		big.NewInt(0),        // QuickUnlockEpoch
		big.NewInt(0),        // FiveSecondsEpoch
		big.NewInt(0),        // TwoSecondsEpoch
		big.NewInt(0),        // SixtyPercentEpoch
		big.NewInt(0),        // RedelegationEpoch
		big.NewInt(0),        // NoEarlyUnlockEpoch
		big.NewInt(0),        // VRFEpoch
		big.NewInt(0),        // PrevVRFEpoch
		big.NewInt(0),        // MinDelegation100Epoch
		big.NewInt(0),        // MinCommissionRateEpoch
		big.NewInt(10),       // MinCommissionPromoPeriod
		big.NewInt(0),        // EPoSBound35Epoch
		big.NewInt(0),        // EIP155Epoch
		big.NewInt(0),        // S3Epoch
		big.NewInt(0),        // DataCopyFixEpoch
		big.NewInt(0),        // IstanbulEpoch
		big.NewInt(0),        // ReceiptLogEpoch
		big.NewInt(0),        // SHA3Epoch
		big.NewInt(0),        // HIP6And8Epoch
		big.NewInt(0),        // StakingPrecompileEpoch
<<<<<<< HEAD
		big.NewInt(0),        // NoNilDelegationsEpoch
=======
		big.NewInt(0),        // ChainIdFixEpoch
		big.NewInt(0),        // SlotsLimitedEpoch
		big.NewInt(1),        // CrossShardXferPrecompileEpoch
		big.NewInt(0),        // AllowlistEpoch
>>>>>>> 1445223b
	}

	// TestRules ...
	TestRules = TestChainConfig.Rules(new(big.Int))
)

// TrustedCheckpoint represents a set of post-processed trie roots (CHT and
// BloomTrie) associated with the appropriate section index and head hash. It is
// used to start light syncing from this checkpoint and avoid downloading the
// entire header chain while still being able to securely access old headers/logs.
type TrustedCheckpoint struct {
	Name         string      `json:"-"`
	SectionIndex uint64      `json:"sectionIndex"`
	SectionHead  common.Hash `json:"sectionHead"`
	CHTRoot      common.Hash `json:"chtRoot"`
	BloomRoot    common.Hash `json:"bloomRoot"`
}

// ChainConfig is the core config which determines the blockchain settings.
//
// ChainConfig is stored in the database on a per block basis. This means
// that any network, identified by its genesis block, can have its own
// set of configuration options.
type ChainConfig struct {
	// ChainId identifies the current chain and is used for replay protection
	ChainID *big.Int `json:"chain-id"`

	// EthCompatibleChainID identifies the chain id used for ethereum compatible transactions
	EthCompatibleChainID *big.Int `json:"eth-compatible-chain-id"`

	// EthCompatibleShard0ChainID identifies the shard 0 chain id used for ethereum compatible transactions
	EthCompatibleShard0ChainID *big.Int `json:"eth-compatible-shard-0-chain-id"`

	// EthCompatibleEpoch is the epoch where ethereum-compatible transaction starts being
	// processed.
	EthCompatibleEpoch *big.Int `json:"eth-compatible-epoch,omitempty"`

	// CrossTxEpoch is the epoch where cross-shard transaction starts being
	// processed.
	CrossTxEpoch *big.Int `json:"cross-tx-epoch,omitempty"`

	// CrossLinkEpoch is the epoch where beaconchain starts containing
	// cross-shard links.
	CrossLinkEpoch *big.Int `json:"cross-link-epoch,omitempty"`

	// AggregatedRewardEpoch is the epoch when block rewards are distributed every 64 blocks
	AggregatedRewardEpoch *big.Int `json:"aggregated-reward-epoch,omitempty"`

	// StakingEpoch is the epoch when shard assign takes staking into account
	StakingEpoch *big.Int `json:"staking-epoch,omitempty"`

	// PreStakingEpoch is the epoch we allow staking transactions
	PreStakingEpoch *big.Int `json:"prestaking-epoch,omitempty"`

	// QuickUnlockEpoch is the epoch when undelegation will be unlocked at the current epoch
	QuickUnlockEpoch *big.Int `json:"quick-unlock-epoch,omitempty"`

	// FiveSecondsEpoch is the epoch when block time is reduced to 5 seconds
	// and block rewards adjusted to 17.5 ONE/block
	FiveSecondsEpoch *big.Int `json:"five-seconds-epoch,omitempty"`

	// TwoSecondsEpoch is the epoch when block time is reduced to 2 seconds
	// and block rewards adjusted to 7 ONE/block
	TwoSecondsEpoch *big.Int `json:"two-seconds-epoch,omitempty"`

	// SixtyPercentEpoch is the epoch when internal voting power reduced from 68% to 60%
	SixtyPercentEpoch *big.Int `json:"sixty-percent-epoch,omitempty"`

	// RedelegationEpoch is the epoch when redelegation is supported and undelegation locking time
	// is restored to 7 epoch
	RedelegationEpoch *big.Int `json:"redelegation-epoch,omitempty"`

	// NoEarlyUnlockEpoch is the epoch when the early unlock of undelegated token from validators who were elected for
	// more than 7 epochs is disabled
	NoEarlyUnlockEpoch *big.Int `json:"no-early-unlock-epoch,omitempty"`

	// VRFEpoch is the epoch when VRF randomness is enabled
	VRFEpoch *big.Int `json:"vrf-epoch,omitempty"`

	// PrevVRFEpoch is the epoch when previous VRF randomness can be fetched
	PrevVRFEpoch *big.Int `json:"prev-vrf-epoch,omitempty"`

	// MinDelegation100Epoch is the epoch when min delegation is reduced from 1000 ONE to 100 ONE
	MinDelegation100Epoch *big.Int `json:"min-delegation-100-epoch,omitempty"`

	// MinCommissionRateEpoch is the epoch when policy for minimum comission rate of 5% is started
	MinCommissionRateEpoch *big.Int `json:"min-commission-rate-epoch,omitempty"`

	// MinCommissionPromoPeriod is the number of epochs when newly elected validators can have 0% commission
	MinCommissionPromoPeriod *big.Int `json:"commission-promo-period,omitempty"`

	// EPoSBound35Epoch is the epoch when the EPoS bound parameter c is changed from 15% to 35%
	EPoSBound35Epoch *big.Int `json:"epos-bound-35-epoch,omitempty"`

	// EIP155 hard fork epoch (include EIP158 too)
	EIP155Epoch *big.Int `json:"eip155-epoch,omitempty"`

	// S3 epoch is the first epoch containing S3 mainnet and all ethereum update up to Constantinople
	S3Epoch *big.Int `json:"s3-epoch,omitempty"`

	// DataCopyFix epoch is the first epoch containing fix for evm datacopy bug.
	DataCopyFixEpoch *big.Int `json:"data-copy-fix-epoch,omitempty"`

	// Istanbul epoch
	IstanbulEpoch *big.Int `json:"istanbul-epoch,omitempty"`

	// ReceiptLogEpoch is the first epoch support receiptlog
	ReceiptLogEpoch *big.Int `json:"receipt-log-epoch,omitempty"`

	// IsSHA3Epoch is the first epoch in supporting SHA3 FIPS-202 standard
	SHA3Epoch *big.Int `json:"sha3-epoch,omitempty"`

	// IsHIP6And8Epoch is the first epoch to support HIP-6 and HIP-8
	HIP6And8Epoch *big.Int `json:"hip6_8-epoch,omitempty"`

	// StakingPrecompileEpoch is the first epoch to support the staking precompiles
	StakingPrecompileEpoch *big.Int `json:"staking-precompile-epoch,omitempty"`

<<<<<<< HEAD
	// NoNilDelegationsEpoch is the first epoch at which nil delegations regularly
	// It is also the epoch at which any nil delegations which are
	// in the existing off-chain data are eliminated
	NoNilDelegationsEpoch *big.Int `json:"no-nil-delegations-epoch,omitempty"`
=======
	// ChainIdFixEpoch is the first epoch to return ethereum compatible chain id by ChainID() op code
	ChainIdFixEpoch *big.Int `json:"chain-id-fix-epoch,omitempty"`

	// SlotsLimitedEpoch is the first epoch to enable HIP-16.
	SlotsLimitedEpoch *big.Int `json:"slots-limit-epoch,omitempty"`

	// CrossShardXferPrecompileEpoch is the first epoch to feature cross shard transfer precompile
	CrossShardXferPrecompileEpoch *big.Int `json:"cross-shard-xfer-precompile-epoch,omitempty"`

	// AllowlistEpoch is the first epoch to support allowlist of HIP18
	AllowlistEpoch *big.Int
>>>>>>> 1445223b
}

// String implements the fmt.Stringer interface.
func (c *ChainConfig) String() string {
<<<<<<< HEAD
	return fmt.Sprintf("{ChainID: %v EthCompatibleChainID: %v EIP155: %v CrossTx: %v Staking: %v CrossLink: %v ReceiptLog: %v SHA3Epoch: %v StakingPrecompileEpoch: %v NoNilDelegationsEpoch: %v}",
=======
	return fmt.Sprintf("{ChainID: %v EthCompatibleChainID: %v EIP155: %v CrossTx: %v Staking: %v CrossLink: %v ReceiptLog: %v SHA3Epoch: %v StakingPrecompileEpoch: %v ChainIdFixEpoch: %v CrossShardXferPrecompileEpoch: %v}",
>>>>>>> 1445223b
		c.ChainID,
		c.EthCompatibleChainID,
		c.EIP155Epoch,
		c.CrossTxEpoch,
		c.StakingEpoch,
		c.CrossLinkEpoch,
		c.ReceiptLogEpoch,
		c.SHA3Epoch,
		c.StakingPrecompileEpoch,
<<<<<<< HEAD
		c.NoNilDelegationsEpoch,
=======
		c.ChainIdFixEpoch,
		c.CrossShardXferPrecompileEpoch,
>>>>>>> 1445223b
	)
}

// IsEIP155 returns whether epoch is either equal to the EIP155 fork epoch or greater.
func (c *ChainConfig) IsEIP155(epoch *big.Int) bool {
	return isForked(c.EIP155Epoch, epoch)
}

// AcceptsCrossTx returns whether cross-shard transaction is accepted in the
// given epoch.
//
// Note that this is different from comparing epoch against CrossTxEpoch.
// Cross-shard transaction is accepted from CrossTxEpoch+1 and on, in order to
// allow for all shards to roll into CrossTxEpoch and become able to handle
// ingress receipts.  In other words, cross-shard transaction fields are
// introduced and ingress receipts are processed at CrossTxEpoch, but the shard
// does not accept cross-shard transactions from clients until CrossTxEpoch+1.
func (c *ChainConfig) AcceptsCrossTx(epoch *big.Int) bool {
	crossTxEpoch := new(big.Int).Add(c.CrossTxEpoch, common.Big1)
	return isForked(crossTxEpoch, epoch)
}

// HasCrossTxFields returns whether blocks in the given epoch includes
// cross-shard transaction fields.
func (c *ChainConfig) HasCrossTxFields(epoch *big.Int) bool {
	return isForked(c.CrossTxEpoch, epoch)
}

// IsEthCompatible determines whether it is ethereum compatible epoch
func (c *ChainConfig) IsEthCompatible(epoch *big.Int) bool {
	return isForked(c.EthCompatibleEpoch, epoch)
}

// IsAggregatedRewardEpoch determines whether it is the epoch when rewards are distributed every 64 blocks
func (c *ChainConfig) IsAggregatedRewardEpoch(epoch *big.Int) bool {
	return isForked(c.AggregatedRewardEpoch, epoch)
}

// IsStaking determines whether it is staking epoch
func (c *ChainConfig) IsStaking(epoch *big.Int) bool {
	return isForked(c.StakingEpoch, epoch)
}

// IsSlotsLimited determines whether HIP-16 is enabled
func (c *ChainConfig) IsSlotsLimited(epoch *big.Int) bool {
	return isForked(c.SlotsLimitedEpoch, epoch)
}

// IsFiveSeconds determines whether it is the epoch to change to 5 seconds block time
func (c *ChainConfig) IsFiveSeconds(epoch *big.Int) bool {
	return isForked(c.FiveSecondsEpoch, epoch)
}

// IsTwoSeconds determines whether it is the epoch to change to 3 seconds block time
func (c *ChainConfig) IsTwoSeconds(epoch *big.Int) bool {
	return isForked(c.TwoSecondsEpoch, epoch)
}

// IsSixtyPercent determines whether it is the epoch to reduce internal voting power to 60%
func (c *ChainConfig) IsSixtyPercent(epoch *big.Int) bool {
	return isForked(c.SixtyPercentEpoch, epoch)
}

// IsRedelegation determines whether it is the epoch to support redelegation
func (c *ChainConfig) IsRedelegation(epoch *big.Int) bool {
	return isForked(c.RedelegationEpoch, epoch)
}

// IsNoEarlyUnlock determines whether it is the epoch to stop early unlock
func (c *ChainConfig) IsNoEarlyUnlock(epoch *big.Int) bool {
	return isForked(c.NoEarlyUnlockEpoch, epoch)
}

// IsVRF determines whether it is the epoch to enable vrf
func (c *ChainConfig) IsVRF(epoch *big.Int) bool {
	return isForked(c.VRFEpoch, epoch)
}

// IsPrevVRF determines whether it is the epoch to enable previous vrf
func (c *ChainConfig) IsPrevVRF(epoch *big.Int) bool {
	return isForked(c.PrevVRFEpoch, epoch)
}

// IsMinDelegation100 determines whether it is the epoch to reduce min delegation to 100
func (c *ChainConfig) IsMinDelegation100(epoch *big.Int) bool {
	return isForked(c.MinDelegation100Epoch, epoch)
}

// IsMinCommissionRate determines whether it is the epoch to start the policy of 5% min commission
func (c *ChainConfig) IsMinCommissionRate(epoch *big.Int) bool {
	return isForked(c.MinCommissionRateEpoch, epoch)
}

// IsEPoSBound35 determines whether it is the epoch to extend the EPoS bound to 35%
func (c *ChainConfig) IsEPoSBound35(epoch *big.Int) bool {
	return isForked(c.EPoSBound35Epoch, epoch)
}

// IsPreStaking determines whether staking transactions are allowed
func (c *ChainConfig) IsPreStaking(epoch *big.Int) bool {
	return isForked(c.PreStakingEpoch, epoch)
}

// IsQuickUnlock determines whether it's the epoch when the undelegation should be unlocked at end of current epoch
func (c *ChainConfig) IsQuickUnlock(epoch *big.Int) bool {
	return isForked(c.QuickUnlockEpoch, epoch)
}

// IsCrossLink returns whether epoch is either equal to the CrossLink fork epoch or greater.
func (c *ChainConfig) IsCrossLink(epoch *big.Int) bool {
	return isForked(c.CrossLinkEpoch, epoch)
}

// IsS3 returns whether epoch is either equal to the S3 fork epoch or greater.
func (c *ChainConfig) IsS3(epoch *big.Int) bool {
	return isForked(c.S3Epoch, epoch)
}

// IsDataCopyFixEpoch returns whether epoch has the fix for DataCopy evm bug.
func (c *ChainConfig) IsDataCopyFixEpoch(epoch *big.Int) bool {
	return isForked(c.DataCopyFixEpoch, epoch)
}

// IsIstanbul returns whether epoch is either equal to the Istanbul fork epoch or greater.
func (c *ChainConfig) IsIstanbul(epoch *big.Int) bool {
	return isForked(c.IstanbulEpoch, epoch)
}

// IsReceiptLog returns whether epoch is either equal to the ReceiptLog fork epoch or greater.
func (c *ChainConfig) IsReceiptLog(epoch *big.Int) bool {
	return isForked(c.ReceiptLogEpoch, epoch)
}

// IsSHA3 returns whether epoch is either equal to the IsSHA3 fork epoch or greater.
func (c *ChainConfig) IsSHA3(epoch *big.Int) bool {
	return isForked(c.SHA3Epoch, epoch)
}

// IsHIP6And8Epoch determines whether it is the epoch to support
// HIP-6: reduce the internal voting power from 60% to 49%
// HIP-8: increase external nodes from 800 to 900
func (c *ChainConfig) IsHIP6And8Epoch(epoch *big.Int) bool {
	return isForked(c.HIP6And8Epoch, epoch)
}

// IsStakingPrecompile determines whether staking
// precompiles are available in the EVM
func (c *ChainConfig) IsStakingPrecompile(epoch *big.Int) bool {
	return isForked(c.StakingPrecompileEpoch, epoch)
}

<<<<<<< HEAD
// IsNoNilDelegations determines whether to clear
// nil delegations regularly (and of course also once)
func (c *ChainConfig) IsNoNilDelegations(epoch *big.Int) bool {
	return isForked(c.NoNilDelegationsEpoch, epoch)
}

// IsPostNoNilDelegations determines whether the NoNilDelegationsEpoch
// has already ended
func (c *ChainConfig) IsPostNoNilDelegations(epoch *big.Int) bool {
	return isPostForked(c.NoNilDelegationsEpoch, epoch)
=======
// IsCrossShardXferPrecompile determines whether the
// Cross Shard Transfer Precompile is available in the EVM
func (c *ChainConfig) IsCrossShardXferPrecompile(epoch *big.Int) bool {
	return isForked(c.CrossShardXferPrecompileEpoch, epoch)
}

// IsChainIdFix returns whether epoch is either equal to the ChainId Fix fork epoch or greater.
func (c *ChainConfig) IsChainIdFix(epoch *big.Int) bool {
	return isForked(c.ChainIdFixEpoch, epoch)
}

// IsAllowlistEpoch determines whether IsAllowlist of HIP18 is enabled
func (c *ChainConfig) IsAllowlistEpoch(epoch *big.Int) bool {
	return isForked(c.AllowlistEpoch, epoch)
>>>>>>> 1445223b
}

// UpdateEthChainIDByShard update the ethChainID based on shard ID.
func UpdateEthChainIDByShard(shardID uint32) {
	once.Do(func() {
		MainnetChainConfig.EthCompatibleChainID = big.NewInt(0).Add(MainnetChainConfig.EthCompatibleChainID, big.NewInt(int64(shardID)))
		TestnetChainConfig.EthCompatibleChainID = big.NewInt(0).Add(TestnetChainConfig.EthCompatibleChainID, big.NewInt(int64(shardID)))
		PangaeaChainConfig.EthCompatibleChainID = big.NewInt(0).Add(PangaeaChainConfig.EthCompatibleChainID, big.NewInt(int64(shardID)))
		PartnerChainConfig.EthCompatibleChainID = big.NewInt(0).Add(PartnerChainConfig.EthCompatibleChainID, big.NewInt(int64(shardID)))
		StressnetChainConfig.EthCompatibleChainID = big.NewInt(0).Add(StressnetChainConfig.EthCompatibleChainID, big.NewInt(int64(shardID)))
		LocalnetChainConfig.EthCompatibleChainID = big.NewInt(0).Add(LocalnetChainConfig.EthCompatibleChainID, big.NewInt(int64(shardID)))
		AllProtocolChanges.EthCompatibleChainID = big.NewInt(0).Add(AllProtocolChanges.EthCompatibleChainID, big.NewInt(int64(shardID)))
		TestChainConfig.EthCompatibleChainID = big.NewInt(0).Add(TestChainConfig.EthCompatibleChainID, big.NewInt(int64(shardID)))
	})
}

// IsEthCompatible returns whether the chainID is for ethereum compatible txn or not
func IsEthCompatible(chainID *big.Int) bool {
	return chainID.Cmp(EthMainnetShard0ChainID) >= 0
}

// GasTable returns the gas table corresponding to the current phase (homestead or homestead reprice).
//
// The returned GasTable's fields shouldn't, under any circumstances, be changed.
func (c *ChainConfig) GasTable(epoch *big.Int) GasTable {
	if epoch == nil {
		return GasTableR3
	}
	switch {
	case c.IsS3(epoch):
		return GasTableS3
	default:
		return GasTableR3
	}
}

// isForked returns whether a fork scheduled at epoch s is active at the given head epoch.
func isForked(s, epoch *big.Int) bool {
	if s == nil || epoch == nil {
		return false
	}
	return s.Cmp(epoch) <= 0
}

// isPostForked returns whether the epoch 's' with a
// scheduled hard fork has concluded at the given head epoch
func isPostForked(s, epoch *big.Int) bool {
	if s == nil || epoch == nil {
		return false
	}
	return s.Cmp(epoch) < 0
}

// Rules wraps ChainConfig and is merely syntactic sugar or can be used for functions
// that do not have or require information about the block.
//
// Rules is a one time interface meaning that it shouldn't be used in between transition
// phases.
type Rules struct {
<<<<<<< HEAD
	ChainID                *big.Int
	EthChainID             *big.Int
	IsCrossLink            bool
	IsEIP155               bool
	IsS3                   bool
	IsReceiptLog           bool
	IsIstanbul             bool
	IsVRF                  bool
	IsPrevVRF              bool
	IsSHA3                 bool
	IsStakingPrecompile    bool
	IsNoNilDelegations     bool
	IsPostNoNilDelegations bool
=======
	ChainID    *big.Int
	EthChainID *big.Int
	IsCrossLink, IsEIP155, IsS3, IsReceiptLog, IsIstanbul, IsVRF, IsPrevVRF, IsSHA3,
	IsStakingPrecompile, IsCrossShardXferPrecompile, IsChainIdFix bool
>>>>>>> 1445223b
}

// Rules ensures c's ChainID is not nil.
func (c *ChainConfig) Rules(epoch *big.Int) Rules {
	if c.IsStakingPrecompile(epoch) {
		if !c.IsPreStaking(epoch) {
			panic("cannot have staking precompile epoch if not prestaking epoch")
		}
	}
	if c.IsCrossShardXferPrecompile(epoch) {
		if !c.AcceptsCrossTx(epoch) {
			panic("cannot have cross shard xfer precompile epoch if not accepting cross tx")
		}
	}
	chainID := c.ChainID
	if chainID == nil {
		chainID = new(big.Int)
	}
	ethChainID := c.EthCompatibleChainID
	if ethChainID == nil {
		ethChainID = new(big.Int)
	}
	return Rules{
<<<<<<< HEAD
		ChainID:                new(big.Int).Set(chainID),
		EthChainID:             new(big.Int).Set(ethChainID),
		IsCrossLink:            c.IsCrossLink(epoch),
		IsEIP155:               c.IsEIP155(epoch),
		IsS3:                   c.IsS3(epoch),
		IsReceiptLog:           c.IsReceiptLog(epoch),
		IsIstanbul:             c.IsIstanbul(epoch),
		IsVRF:                  c.IsVRF(epoch),
		IsPrevVRF:              c.IsPrevVRF(epoch),
		IsSHA3:                 c.IsSHA3(epoch),
		IsStakingPrecompile:    c.IsStakingPrecompile(epoch),
		IsNoNilDelegations:     c.IsNoNilDelegations(epoch),
		IsPostNoNilDelegations: c.IsPostNoNilDelegations(epoch),
=======
		ChainID:                    new(big.Int).Set(chainID),
		EthChainID:                 new(big.Int).Set(ethChainID),
		IsCrossLink:                c.IsCrossLink(epoch),
		IsEIP155:                   c.IsEIP155(epoch),
		IsS3:                       c.IsS3(epoch),
		IsReceiptLog:               c.IsReceiptLog(epoch),
		IsIstanbul:                 c.IsIstanbul(epoch),
		IsVRF:                      c.IsVRF(epoch),
		IsPrevVRF:                  c.IsPrevVRF(epoch),
		IsSHA3:                     c.IsSHA3(epoch),
		IsStakingPrecompile:        c.IsStakingPrecompile(epoch),
		IsChainIdFix:               c.IsChainIdFix(epoch),
		IsCrossShardXferPrecompile: c.IsCrossShardXferPrecompile(epoch),
>>>>>>> 1445223b
	}
}<|MERGE_RESOLUTION|>--- conflicted
+++ resolved
@@ -36,38 +36,6 @@
 var (
 	// MainnetChainConfig is the chain parameters to run a node on the main network.
 	MainnetChainConfig = &ChainConfig{
-<<<<<<< HEAD
-		ChainID:                    MainnetChainID,
-		EthCompatibleChainID:       EthMainnetShard0ChainID,
-		EthCompatibleShard0ChainID: EthMainnetShard0ChainID,
-		EthCompatibleEpoch:         big.NewInt(442), // Around Thursday Feb 4th 2020, 10AM PST
-		CrossTxEpoch:               big.NewInt(28),
-		CrossLinkEpoch:             big.NewInt(186),
-		AggregatedRewardEpoch:      big.NewInt(689), // Around Wed Sept 15th 2021 with 3.5s block time
-		StakingEpoch:               big.NewInt(186),
-		PreStakingEpoch:            big.NewInt(185),
-		QuickUnlockEpoch:           big.NewInt(191),
-		FiveSecondsEpoch:           big.NewInt(230),
-		TwoSecondsEpoch:            big.NewInt(366), // Around Tuesday Dec 8th 2020, 8AM PST
-		SixtyPercentEpoch:          big.NewInt(530), // Around Monday Apr 12th 2021, 22:30 UTC
-		RedelegationEpoch:          big.NewInt(290),
-		NoEarlyUnlockEpoch:         big.NewInt(530), // Around Monday Apr 12th 2021, 22:30 UTC
-		VRFEpoch:                   big.NewInt(631), // Around Wed July 7th 2021
-		PrevVRFEpoch:               big.NewInt(689), // Around Wed Sept 15th 2021 with 3.5s block time
-		MinDelegation100Epoch:      big.NewInt(631), // Around Wed July 7th 2021
-		MinCommissionRateEpoch:     big.NewInt(631), // Around Wed July 7th 2021
-		MinCommissionPromoPeriod:   big.NewInt(100),
-		EPoSBound35Epoch:           big.NewInt(631), // Around Wed July 7th 2021
-		EIP155Epoch:                big.NewInt(28),
-		S3Epoch:                    big.NewInt(28),
-		DataCopyFixEpoch:           big.NewInt(689), // Around Wed Sept 15th 2021 with 3.5s block time
-		IstanbulEpoch:              big.NewInt(314),
-		ReceiptLogEpoch:            big.NewInt(101),
-		SHA3Epoch:                  big.NewInt(725), // Around Mon Oct 11 2021, 19:00 UTC
-		HIP6And8Epoch:              big.NewInt(725), // Around Mon Oct 11 2021, 19:00 UTC
-		StakingPrecompileEpoch:     big.NewInt(871), // Around Tue Feb 11 2022
-		NoNilDelegationsEpoch:      EpochTBD,
-=======
 		ChainID:                       MainnetChainID,
 		EthCompatibleChainID:          EthMainnetShard0ChainID,
 		EthCompatibleShard0ChainID:    EthMainnetShard0ChainID,
@@ -101,43 +69,11 @@
 		SlotsLimitedEpoch:             big.NewInt(999), // Around Fri, 27 May 2022 09:41:02 UTC with 2s block time
 		CrossShardXferPrecompileEpoch: EpochTBD,
 		AllowlistEpoch:                EpochTBD,
->>>>>>> 1445223b
+		NoNilDelegationsEpoch:         EpochTBD,
 	}
 
 	// TestnetChainConfig contains the chain parameters to run a node on the harmony test network.
 	TestnetChainConfig = &ChainConfig{
-<<<<<<< HEAD
-		ChainID:                    TestnetChainID,
-		EthCompatibleChainID:       EthTestnetShard0ChainID,
-		EthCompatibleShard0ChainID: EthTestnetShard0ChainID,
-		EthCompatibleEpoch:         big.NewInt(73290),
-		CrossTxEpoch:               big.NewInt(0),
-		CrossLinkEpoch:             big.NewInt(2),
-		AggregatedRewardEpoch:      big.NewInt(74275),
-		StakingEpoch:               big.NewInt(2),
-		PreStakingEpoch:            big.NewInt(1),
-		QuickUnlockEpoch:           big.NewInt(0),
-		FiveSecondsEpoch:           big.NewInt(16500),
-		TwoSecondsEpoch:            big.NewInt(73000),
-		SixtyPercentEpoch:          big.NewInt(73282),
-		RedelegationEpoch:          big.NewInt(36500),
-		NoEarlyUnlockEpoch:         big.NewInt(73580),
-		VRFEpoch:                   big.NewInt(73880),
-		PrevVRFEpoch:               big.NewInt(74384),
-		MinDelegation100Epoch:      big.NewInt(73880),
-		MinCommissionRateEpoch:     big.NewInt(73880),
-		MinCommissionPromoPeriod:   big.NewInt(10),
-		EPoSBound35Epoch:           big.NewInt(73880),
-		EIP155Epoch:                big.NewInt(0),
-		S3Epoch:                    big.NewInt(0),
-		DataCopyFixEpoch:           big.NewInt(74412),
-		IstanbulEpoch:              big.NewInt(43800),
-		ReceiptLogEpoch:            big.NewInt(0),
-		SHA3Epoch:                  big.NewInt(74570),
-		HIP6And8Epoch:              big.NewInt(74570),
-		StakingPrecompileEpoch:     big.NewInt(75175),
-		NoNilDelegationsEpoch:      EpochTBD,
-=======
 		ChainID:                       TestnetChainID,
 		EthCompatibleChainID:          EthTestnetShard0ChainID,
 		EthCompatibleShard0ChainID:    EthTestnetShard0ChainID,
@@ -171,44 +107,12 @@
 		ChainIdFixEpoch:               big.NewInt(75907), // around Wed, 15 Jun 2022 22:58:03 GMT with average block time 2.0065s
 		CrossShardXferPrecompileEpoch: big.NewInt(75907), // around Wed, 15 Jun 2022 22:58:03 GMT with average block time 2.0065s
 		AllowlistEpoch:                big.NewInt(75907), // around Wed, 15 Jun 2022 22:58:03 GMT with average block time 2.0065s
->>>>>>> 1445223b
+		NoNilDelegationsEpoch:         EpochTBD,
 	}
 
 	// PangaeaChainConfig contains the chain parameters for the Pangaea network.
 	// All features except for CrossLink are enabled at launch.
 	PangaeaChainConfig = &ChainConfig{
-<<<<<<< HEAD
-		ChainID:                    PangaeaChainID,
-		EthCompatibleChainID:       EthPangaeaShard0ChainID,
-		EthCompatibleShard0ChainID: EthPangaeaShard0ChainID,
-		EthCompatibleEpoch:         big.NewInt(0),
-		CrossTxEpoch:               big.NewInt(0),
-		CrossLinkEpoch:             big.NewInt(2),
-		AggregatedRewardEpoch:      big.NewInt(3),
-		StakingEpoch:               big.NewInt(2),
-		PreStakingEpoch:            big.NewInt(1),
-		QuickUnlockEpoch:           big.NewInt(0),
-		FiveSecondsEpoch:           big.NewInt(0),
-		TwoSecondsEpoch:            big.NewInt(0),
-		SixtyPercentEpoch:          big.NewInt(0),
-		RedelegationEpoch:          big.NewInt(0),
-		NoEarlyUnlockEpoch:         big.NewInt(0),
-		VRFEpoch:                   big.NewInt(0),
-		PrevVRFEpoch:               big.NewInt(0),
-		MinDelegation100Epoch:      big.NewInt(0),
-		MinCommissionRateEpoch:     big.NewInt(0),
-		MinCommissionPromoPeriod:   big.NewInt(10),
-		EPoSBound35Epoch:           big.NewInt(0),
-		EIP155Epoch:                big.NewInt(0),
-		S3Epoch:                    big.NewInt(0),
-		DataCopyFixEpoch:           big.NewInt(0),
-		IstanbulEpoch:              big.NewInt(0),
-		ReceiptLogEpoch:            big.NewInt(0),
-		SHA3Epoch:                  big.NewInt(0),
-		HIP6And8Epoch:              big.NewInt(0),
-		StakingPrecompileEpoch:     big.NewInt(2), // same as staking
-		NoNilDelegationsEpoch:      big.NewInt(2), // same as staking
-=======
 		ChainID:                       PangaeaChainID,
 		EthCompatibleChainID:          EthPangaeaShard0ChainID,
 		EthCompatibleShard0ChainID:    EthPangaeaShard0ChainID,
@@ -242,44 +146,12 @@
 		SlotsLimitedEpoch:             EpochTBD, // epoch to enable HIP-16
 		CrossShardXferPrecompileEpoch: big.NewInt(1),
 		AllowlistEpoch:                EpochTBD,
->>>>>>> 1445223b
+		NoNilDelegationsEpoch:         EpochTBD,
 	}
 
 	// PartnerChainConfig contains the chain parameters for the Partner network.
 	// All features except for CrossLink are enabled at launch.
 	PartnerChainConfig = &ChainConfig{
-<<<<<<< HEAD
-		ChainID:                    PartnerChainID,
-		EthCompatibleChainID:       EthPartnerShard0ChainID,
-		EthCompatibleShard0ChainID: EthPartnerShard0ChainID,
-		EthCompatibleEpoch:         big.NewInt(0),
-		CrossTxEpoch:               big.NewInt(0),
-		CrossLinkEpoch:             big.NewInt(2),
-		AggregatedRewardEpoch:      big.NewInt(3),
-		StakingEpoch:               big.NewInt(2),
-		PreStakingEpoch:            big.NewInt(1),
-		QuickUnlockEpoch:           big.NewInt(0),
-		FiveSecondsEpoch:           big.NewInt(0),
-		TwoSecondsEpoch:            big.NewInt(0),
-		SixtyPercentEpoch:          big.NewInt(4),
-		RedelegationEpoch:          big.NewInt(0),
-		NoEarlyUnlockEpoch:         big.NewInt(0),
-		VRFEpoch:                   big.NewInt(0),
-		PrevVRFEpoch:               big.NewInt(0),
-		MinDelegation100Epoch:      big.NewInt(0),
-		MinCommissionRateEpoch:     big.NewInt(0),
-		MinCommissionPromoPeriod:   big.NewInt(10),
-		EPoSBound35Epoch:           big.NewInt(0),
-		EIP155Epoch:                big.NewInt(0),
-		S3Epoch:                    big.NewInt(0),
-		DataCopyFixEpoch:           big.NewInt(0),
-		IstanbulEpoch:              big.NewInt(0),
-		ReceiptLogEpoch:            big.NewInt(0),
-		SHA3Epoch:                  big.NewInt(0),
-		HIP6And8Epoch:              big.NewInt(0),
-		StakingPrecompileEpoch:     big.NewInt(2),
-		NoNilDelegationsEpoch:      big.NewInt(2),
-=======
 		ChainID:                       PartnerChainID,
 		EthCompatibleChainID:          EthPartnerShard0ChainID,
 		EthCompatibleShard0ChainID:    EthPartnerShard0ChainID,
@@ -313,44 +185,12 @@
 		SlotsLimitedEpoch:             EpochTBD, // epoch to enable HIP-16
 		CrossShardXferPrecompileEpoch: big.NewInt(1),
 		AllowlistEpoch:                EpochTBD,
->>>>>>> 1445223b
+		NoNilDelegationsEpoch:         EpochTBD,
 	}
 
 	// StressnetChainConfig contains the chain parameters for the Stress test network.
 	// All features except for CrossLink are enabled at launch.
 	StressnetChainConfig = &ChainConfig{
-<<<<<<< HEAD
-		ChainID:                    StressnetChainID,
-		EthCompatibleChainID:       EthStressnetShard0ChainID,
-		EthCompatibleShard0ChainID: EthStressnetShard0ChainID,
-		EthCompatibleEpoch:         big.NewInt(0),
-		CrossTxEpoch:               big.NewInt(0),
-		CrossLinkEpoch:             big.NewInt(2),
-		AggregatedRewardEpoch:      big.NewInt(3),
-		StakingEpoch:               big.NewInt(2),
-		PreStakingEpoch:            big.NewInt(1),
-		QuickUnlockEpoch:           big.NewInt(0),
-		FiveSecondsEpoch:           big.NewInt(0),
-		TwoSecondsEpoch:            big.NewInt(0),
-		SixtyPercentEpoch:          big.NewInt(10),
-		RedelegationEpoch:          big.NewInt(0),
-		NoEarlyUnlockEpoch:         big.NewInt(0),
-		VRFEpoch:                   big.NewInt(0),
-		PrevVRFEpoch:               big.NewInt(0),
-		MinDelegation100Epoch:      big.NewInt(0),
-		MinCommissionRateEpoch:     big.NewInt(0),
-		MinCommissionPromoPeriod:   big.NewInt(10),
-		EPoSBound35Epoch:           big.NewInt(0),
-		EIP155Epoch:                big.NewInt(0),
-		S3Epoch:                    big.NewInt(0),
-		DataCopyFixEpoch:           big.NewInt(0),
-		IstanbulEpoch:              big.NewInt(0),
-		ReceiptLogEpoch:            big.NewInt(0),
-		SHA3Epoch:                  big.NewInt(0),
-		HIP6And8Epoch:              big.NewInt(0),
-		StakingPrecompileEpoch:     big.NewInt(2),
-		NoNilDelegationsEpoch:      big.NewInt(2),
-=======
 		ChainID:                       StressnetChainID,
 		EthCompatibleChainID:          EthStressnetShard0ChainID,
 		EthCompatibleShard0ChainID:    EthStressnetShard0ChainID,
@@ -384,43 +224,11 @@
 		SlotsLimitedEpoch:             EpochTBD, // epoch to enable HIP-16
 		CrossShardXferPrecompileEpoch: big.NewInt(1),
 		AllowlistEpoch:                EpochTBD,
->>>>>>> 1445223b
+		NoNilDelegationsEpoch:         big.NewInt(2),
 	}
 
 	// LocalnetChainConfig contains the chain parameters to run for local development.
 	LocalnetChainConfig = &ChainConfig{
-<<<<<<< HEAD
-		ChainID:                    TestnetChainID,
-		EthCompatibleChainID:       EthTestnetShard0ChainID,
-		EthCompatibleShard0ChainID: EthTestnetShard0ChainID,
-		EthCompatibleEpoch:         big.NewInt(0),
-		CrossTxEpoch:               big.NewInt(0),
-		CrossLinkEpoch:             big.NewInt(2),
-		AggregatedRewardEpoch:      big.NewInt(3),
-		StakingEpoch:               big.NewInt(2),
-		PreStakingEpoch:            big.NewInt(0),
-		QuickUnlockEpoch:           big.NewInt(0),
-		FiveSecondsEpoch:           big.NewInt(0),
-		TwoSecondsEpoch:            big.NewInt(3),
-		SixtyPercentEpoch:          EpochTBD, // Never enable it for localnet as localnet has no external validator setup
-		RedelegationEpoch:          big.NewInt(0),
-		NoEarlyUnlockEpoch:         big.NewInt(0),
-		VRFEpoch:                   big.NewInt(0),
-		PrevVRFEpoch:               big.NewInt(0),
-		MinDelegation100Epoch:      big.NewInt(0),
-		MinCommissionRateEpoch:     big.NewInt(0),
-		MinCommissionPromoPeriod:   big.NewInt(10),
-		EPoSBound35Epoch:           big.NewInt(0),
-		EIP155Epoch:                big.NewInt(0),
-		S3Epoch:                    big.NewInt(0),
-		DataCopyFixEpoch:           big.NewInt(0),
-		IstanbulEpoch:              big.NewInt(0),
-		ReceiptLogEpoch:            big.NewInt(0),
-		SHA3Epoch:                  big.NewInt(0),
-		HIP6And8Epoch:              EpochTBD, // Never enable it for localnet as localnet has no external validator setup
-		StakingPrecompileEpoch:     big.NewInt(2),
-		NoNilDelegationsEpoch:      big.NewInt(2),
-=======
 		ChainID:                       TestnetChainID,
 		EthCompatibleChainID:          EthTestnetShard0ChainID,
 		EthCompatibleShard0ChainID:    EthTestnetShard0ChainID,
@@ -454,7 +262,7 @@
 		SlotsLimitedEpoch:             EpochTBD, // epoch to enable HIP-16
 		CrossShardXferPrecompileEpoch: big.NewInt(1),
 		AllowlistEpoch:                EpochTBD,
->>>>>>> 1445223b
+		NoNilDelegationsEpoch:         big.NewInt(2),
 	}
 
 	// AllProtocolChanges ...
@@ -490,14 +298,11 @@
 		big.NewInt(0),                      // SHA3Epoch
 		big.NewInt(0),                      // HIP6And8Epoch
 		big.NewInt(0),                      // StakingPrecompileEpoch
-<<<<<<< HEAD
-		big.NewInt(0),                      // NoNilDelegationsEpoch
-=======
 		big.NewInt(0),                      // ChainIdFixEpoch
 		big.NewInt(0),                      // SlotsLimitedEpoch
 		big.NewInt(1),                      // CrossShardXferPrecompileEpoch
 		big.NewInt(0),                      // AllowlistEpoch
->>>>>>> 1445223b
+		big.NewInt(0),                      // NoNilDelegationsEpoch
 	}
 
 	// TestChainConfig ...
@@ -533,14 +338,11 @@
 		big.NewInt(0),        // SHA3Epoch
 		big.NewInt(0),        // HIP6And8Epoch
 		big.NewInt(0),        // StakingPrecompileEpoch
-<<<<<<< HEAD
-		big.NewInt(0),        // NoNilDelegationsEpoch
-=======
 		big.NewInt(0),        // ChainIdFixEpoch
 		big.NewInt(0),        // SlotsLimitedEpoch
 		big.NewInt(1),        // CrossShardXferPrecompileEpoch
 		big.NewInt(0),        // AllowlistEpoch
->>>>>>> 1445223b
+		big.NewInt(0),        // NoNilDelegationsEpoch
 	}
 
 	// TestRules ...
@@ -659,12 +461,6 @@
 	// StakingPrecompileEpoch is the first epoch to support the staking precompiles
 	StakingPrecompileEpoch *big.Int `json:"staking-precompile-epoch,omitempty"`
 
-<<<<<<< HEAD
-	// NoNilDelegationsEpoch is the first epoch at which nil delegations regularly
-	// It is also the epoch at which any nil delegations which are
-	// in the existing off-chain data are eliminated
-	NoNilDelegationsEpoch *big.Int `json:"no-nil-delegations-epoch,omitempty"`
-=======
 	// ChainIdFixEpoch is the first epoch to return ethereum compatible chain id by ChainID() op code
 	ChainIdFixEpoch *big.Int `json:"chain-id-fix-epoch,omitempty"`
 
@@ -676,16 +472,26 @@
 
 	// AllowlistEpoch is the first epoch to support allowlist of HIP18
 	AllowlistEpoch *big.Int
->>>>>>> 1445223b
+
+	// The first epoch at the end of which stale delegations are removed
+	NoNilDelegationsEpoch *big.Int `json:"no-nil-delegations-epoch,omitempty"`
 }
 
 // String implements the fmt.Stringer interface.
 func (c *ChainConfig) String() string {
-<<<<<<< HEAD
-	return fmt.Sprintf("{ChainID: %v EthCompatibleChainID: %v EIP155: %v CrossTx: %v Staking: %v CrossLink: %v ReceiptLog: %v SHA3Epoch: %v StakingPrecompileEpoch: %v NoNilDelegationsEpoch: %v}",
-=======
-	return fmt.Sprintf("{ChainID: %v EthCompatibleChainID: %v EIP155: %v CrossTx: %v Staking: %v CrossLink: %v ReceiptLog: %v SHA3Epoch: %v StakingPrecompileEpoch: %v ChainIdFixEpoch: %v CrossShardXferPrecompileEpoch: %v}",
->>>>>>> 1445223b
+	// use string1 + string2 here instead of concatening in the end
+	return fmt.Sprintf("{ChainID: %v "+
+		"EthCompatibleChainID: %v "+
+		"EIP155: %v "+
+		"CrossTx: %v "+
+		"Staking: %v "+
+		"CrossLink: %v "+
+		"ReceiptLog: %v "+
+		"SHA3Epoch: %v "+
+		"StakingPrecompileEpoch: %v "+
+		"ChainIdFixEpoch: %v "+
+		"CrossShardXferPrecompileEpoch: %v "+
+		"NoNilDelegationsEpoch: %v}",
 		c.ChainID,
 		c.EthCompatibleChainID,
 		c.EIP155Epoch,
@@ -695,12 +501,9 @@
 		c.ReceiptLogEpoch,
 		c.SHA3Epoch,
 		c.StakingPrecompileEpoch,
-<<<<<<< HEAD
-		c.NoNilDelegationsEpoch,
-=======
 		c.ChainIdFixEpoch,
 		c.CrossShardXferPrecompileEpoch,
->>>>>>> 1445223b
+		c.NoNilDelegationsEpoch,
 	)
 }
 
@@ -852,18 +655,12 @@
 	return isForked(c.StakingPrecompileEpoch, epoch)
 }
 
-<<<<<<< HEAD
 // IsNoNilDelegations determines whether to clear
 // nil delegations regularly (and of course also once)
 func (c *ChainConfig) IsNoNilDelegations(epoch *big.Int) bool {
 	return isForked(c.NoNilDelegationsEpoch, epoch)
 }
 
-// IsPostNoNilDelegations determines whether the NoNilDelegationsEpoch
-// has already ended
-func (c *ChainConfig) IsPostNoNilDelegations(epoch *big.Int) bool {
-	return isPostForked(c.NoNilDelegationsEpoch, epoch)
-=======
 // IsCrossShardXferPrecompile determines whether the
 // Cross Shard Transfer Precompile is available in the EVM
 func (c *ChainConfig) IsCrossShardXferPrecompile(epoch *big.Int) bool {
@@ -878,7 +675,6 @@
 // IsAllowlistEpoch determines whether IsAllowlist of HIP18 is enabled
 func (c *ChainConfig) IsAllowlistEpoch(epoch *big.Int) bool {
 	return isForked(c.AllowlistEpoch, epoch)
->>>>>>> 1445223b
 }
 
 // UpdateEthChainIDByShard update the ethChainID based on shard ID.
@@ -923,41 +719,16 @@
 	return s.Cmp(epoch) <= 0
 }
 
-// isPostForked returns whether the epoch 's' with a
-// scheduled hard fork has concluded at the given head epoch
-func isPostForked(s, epoch *big.Int) bool {
-	if s == nil || epoch == nil {
-		return false
-	}
-	return s.Cmp(epoch) < 0
-}
-
 // Rules wraps ChainConfig and is merely syntactic sugar or can be used for functions
 // that do not have or require information about the block.
 //
 // Rules is a one time interface meaning that it shouldn't be used in between transition
 // phases.
 type Rules struct {
-<<<<<<< HEAD
-	ChainID                *big.Int
-	EthChainID             *big.Int
-	IsCrossLink            bool
-	IsEIP155               bool
-	IsS3                   bool
-	IsReceiptLog           bool
-	IsIstanbul             bool
-	IsVRF                  bool
-	IsPrevVRF              bool
-	IsSHA3                 bool
-	IsStakingPrecompile    bool
-	IsNoNilDelegations     bool
-	IsPostNoNilDelegations bool
-=======
 	ChainID    *big.Int
 	EthChainID *big.Int
 	IsCrossLink, IsEIP155, IsS3, IsReceiptLog, IsIstanbul, IsVRF, IsPrevVRF, IsSHA3,
-	IsStakingPrecompile, IsCrossShardXferPrecompile, IsChainIdFix bool
->>>>>>> 1445223b
+	IsStakingPrecompile, IsCrossShardXferPrecompile, IsChainIdFix, IsNoNilDelegations bool
 }
 
 // Rules ensures c's ChainID is not nil.
@@ -981,21 +752,6 @@
 		ethChainID = new(big.Int)
 	}
 	return Rules{
-<<<<<<< HEAD
-		ChainID:                new(big.Int).Set(chainID),
-		EthChainID:             new(big.Int).Set(ethChainID),
-		IsCrossLink:            c.IsCrossLink(epoch),
-		IsEIP155:               c.IsEIP155(epoch),
-		IsS3:                   c.IsS3(epoch),
-		IsReceiptLog:           c.IsReceiptLog(epoch),
-		IsIstanbul:             c.IsIstanbul(epoch),
-		IsVRF:                  c.IsVRF(epoch),
-		IsPrevVRF:              c.IsPrevVRF(epoch),
-		IsSHA3:                 c.IsSHA3(epoch),
-		IsStakingPrecompile:    c.IsStakingPrecompile(epoch),
-		IsNoNilDelegations:     c.IsNoNilDelegations(epoch),
-		IsPostNoNilDelegations: c.IsPostNoNilDelegations(epoch),
-=======
 		ChainID:                    new(big.Int).Set(chainID),
 		EthChainID:                 new(big.Int).Set(ethChainID),
 		IsCrossLink:                c.IsCrossLink(epoch),
@@ -1009,6 +765,6 @@
 		IsStakingPrecompile:        c.IsStakingPrecompile(epoch),
 		IsChainIdFix:               c.IsChainIdFix(epoch),
 		IsCrossShardXferPrecompile: c.IsCrossShardXferPrecompile(epoch),
->>>>>>> 1445223b
+		IsNoNilDelegations:         c.IsNoNilDelegations(epoch),
 	}
 }