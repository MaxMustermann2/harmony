--- conflicted
+++ resolved
@@ -795,13 +795,8 @@
 	return isForked(c.HIP30Epoch, epoch)
 }
 
-<<<<<<< HEAD
-// Towards the end of this epoch, shards 2 and 3 will start sending
-// their balances over to shard 1.
-=======
 // During this epoch, shards 2 and 3 will start sending
 // their balances over to shard 0 or 1.
->>>>>>> 62feec96
 func (c *ChainConfig) IsEpochBeforeHIP30(epoch *big.Int) bool {
 	return isForked(new(big.Int).Sub(c.HIP30Epoch, common.Big1), epoch)
 }
