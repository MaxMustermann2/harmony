--- conflicted
+++ resolved
@@ -50,26 +50,10 @@
 	aggregatedCommitSig  *bls_core.Sign
 	prepareBitmap        *bls_cosi.Mask
 	commitBitmap         *bls_cosi.Mask
-<<<<<<< HEAD
-	multiSigBitmap       *bls_cosi.Mask // Bitmap for parsing multisig bitmap from validators
-	multiSigMutex        sync.RWMutex
-	// Commits collected from view change
-	// for each viewID, we need keep track of corresponding sigs and bitmap
-	// until one of the viewID has enough votes (>=2f+1)
-	// after one of viewID has enough votes, we can reset and clean the map
-	// honest nodes will never double votes on different viewID
-	// bhpSigs: blockHashPreparedSigs is the signature on m1 type message
-	bhpSigs map[uint64]map[string]*bls_core.Sign
-	// nilSigs: there is no prepared message when view change,
-	// it's signature on m2 type (i.e. nil) messages
-	nilSigs      map[uint64]map[string]*bls_core.Sign
-	viewIDSigs   map[uint64]map[string]*bls_core.Sign
-	bhpBitmap    map[uint64]*bls_cosi.Mask
-	nilBitmap    map[uint64]*bls_cosi.Mask
-	viewIDBitmap map[uint64]*bls_cosi.Mask
-	m1Payload    []byte // message payload for type m1 := |vcBlockHash|prepared_agg_sigs|prepared_bitmap|, new leader only need one
-=======
->>>>>>> 6ce8aeac
+
+	multiSigBitmap *bls_cosi.Mask // Bitmap for parsing multisig bitmap from validators
+	multiSigMutex  sync.RWMutex
+
 	// The chain reader for the blockchain this consensus is working on
 	ChainReader *core.BlockChain
 	// Minimal number of peers in the shard
