package consensus

import (
	"bytes"
	"context"
	"encoding/hex"
	"math/big"
	"sync/atomic"
	"time"

	"github.com/ethereum/go-ethereum/common"
	bls2 "github.com/harmony-one/bls/ffi/go/bls"
	"github.com/harmony-one/harmony/consensus/signature"
	nodeconfig "github.com/harmony-one/harmony/internal/configs/node"
	"github.com/harmony-one/harmony/internal/utils"
	"github.com/rs/zerolog"

	msg_pb "github.com/harmony-one/harmony/api/proto/message"
	"github.com/harmony-one/harmony/block"
	"github.com/harmony-one/harmony/consensus/quorum"
	"github.com/harmony-one/harmony/core/types"
	"github.com/harmony-one/harmony/crypto/bls"
	vrf_bls "github.com/harmony-one/harmony/crypto/vrf/bls"
	"github.com/harmony-one/harmony/p2p"
	"github.com/harmony-one/harmony/shard"
	"github.com/harmony-one/vdf/src/vdf_go"
	"github.com/pkg/errors"
	"github.com/prometheus/client_golang/prometheus"
)

var (
	errSenderPubKeyNotLeader  = errors.New("sender pubkey doesn't match leader")
	errVerifyMessageSignature = errors.New("verify message signature failed")
	errParsingFBFTMessage     = errors.New("failed parsing FBFT message")
)

// timeout constant
const (
	// CommitSigSenderTimeout is the timeout for sending the commit sig to finish block proposal
	CommitSigSenderTimeout = 10 * time.Second
	// CommitSigReceiverTimeout is the timeout for the receiving side of the commit sig
	// if timeout, the receiver should instead ready directly from db for the commit sig
	CommitSigReceiverTimeout = 8 * time.Second
)

// IsViewChangingMode return true if curernt mode is viewchanging
func (consensus *Consensus) IsViewChangingMode() bool {
	consensus.mutex.RLock()
	defer consensus.mutex.RUnlock()
	return consensus.isViewChangingMode()
}

func (consensus *Consensus) isViewChangingMode() bool {
	return consensus.current.Mode() == ViewChanging
}

// HandleMessageUpdate will update the consensus state according to received message
func (consensus *Consensus) HandleMessageUpdate(ctx context.Context, msg *msg_pb.Message, senderKey *bls.SerializedPublicKey) error {
	consensus.mutex.Lock()
	defer consensus.mutex.Unlock()
	// when node is in ViewChanging mode, it still accepts normal messages into FBFTLog
	// in order to avoid possible trap forever but drop PREPARE and COMMIT
	// which are message types specifically for a node acting as leader
	// so we just ignore those messages
	if consensus.isViewChangingMode() &&
		(msg.Type == msg_pb.MessageType_PREPARE ||
			msg.Type == msg_pb.MessageType_COMMIT) {
		return nil
	}

	// Do easier check before signature check
	if msg.Type == msg_pb.MessageType_ANNOUNCE || msg.Type == msg_pb.MessageType_PREPARED || msg.Type == msg_pb.MessageType_COMMITTED {
		// Only validator needs to check whether the message is from the correct leader
		if !bytes.Equal(senderKey[:], consensus.LeaderPubKey.Bytes[:]) &&
			consensus.current.Mode() == Normal && !consensus.IgnoreViewIDCheck.IsSet() {
			return errSenderPubKeyNotLeader
		}
	}

	if msg.Type != msg_pb.MessageType_PREPARE && msg.Type != msg_pb.MessageType_COMMIT {
		// Leader doesn't need to check validator's message signature since the consensus signature will be checked
		if !consensus.senderKeySanityChecks(msg, senderKey) {
			return errVerifyMessageSignature
		}
	}

	// Parse FBFT message
	var fbftMsg *FBFTMessage
	var err error
	switch t := msg.Type; true {
	case t == msg_pb.MessageType_VIEWCHANGE:
		fbftMsg, err = ParseViewChangeMessage(msg)
	case t == msg_pb.MessageType_NEWVIEW:
		members := consensus.Decider.Participants()
		fbftMsg, err = ParseNewViewMessage(msg, members)
	default:
		fbftMsg, err = consensus.parseFBFTMessage(msg)
	}
	if err != nil || fbftMsg == nil {
		return errors.Wrapf(err, "unable to parse consensus msg with type: %s", msg.Type)
	}

	canHandleViewChange := true
	intendedForValidator, intendedForLeader :=
		!consensus.isLeader(),
		consensus.isLeader()

	// if in backup normal mode, force ignore view change event and leader event.
	if consensus.current.Mode() == NormalBackup {
		canHandleViewChange = false
		intendedForLeader = false
	}

	// Route message to handler
	switch t := msg.Type; true {
	// Handle validator intended messages first
	case t == msg_pb.MessageType_ANNOUNCE && intendedForValidator:
		consensus.onAnnounce(msg)
	case t == msg_pb.MessageType_PREPARED && intendedForValidator:
		consensus.onPrepared(fbftMsg)
	case t == msg_pb.MessageType_COMMITTED && intendedForValidator:
		consensus.onCommitted(fbftMsg)

	// Handle leader intended messages now
	case t == msg_pb.MessageType_PREPARE && intendedForLeader:
		consensus.onPrepare(fbftMsg)
	case t == msg_pb.MessageType_COMMIT && intendedForLeader:
		consensus.onCommit(fbftMsg)

	// Handle view change messages
	case t == msg_pb.MessageType_VIEWCHANGE && canHandleViewChange:
		consensus.onViewChange(fbftMsg)
	case t == msg_pb.MessageType_NEWVIEW && canHandleViewChange:
		consensus.onNewView(fbftMsg)
	}

	return nil
}

func (consensus *Consensus) finalCommit() {
	numCommits := consensus.Decider.SignersCount(quorum.Commit)

	consensus.getLogger().Info().
		Int64("NumCommits", numCommits).
		Msg("[finalCommit] Finalizing Consensus")
	beforeCatchupNum := consensus.getBlockNum()

	leaderPriKey, err := consensus.getConsensusLeaderPrivateKey()
	if err != nil {
		consensus.getLogger().Error().Err(err).Msg("[finalCommit] leader not found")
		return
	}
	// Construct committed message
	network, err := consensus.construct(msg_pb.MessageType_COMMITTED, nil, []*bls.PrivateKeyWrapper{leaderPriKey})
	if err != nil {
		consensus.getLogger().Warn().Err(err).
			Msg("[finalCommit] Unable to construct Committed message")
		return
	}
	msgToSend, FBFTMsg :=
		network.Bytes,
		network.FBFTMsg
	commitSigAndBitmap := FBFTMsg.Payload
	consensus.FBFTLog.AddVerifiedMessage(FBFTMsg)
	// find correct block content
	curBlockHash := consensus.blockHash
	block := consensus.FBFTLog.GetBlockByHash(curBlockHash)
	if block == nil {
		consensus.getLogger().Warn().
			Str("blockHash", hex.EncodeToString(curBlockHash[:])).
			Msg("[finalCommit] Cannot find block by hash")
		return
	}

	if err := consensus.verifyLastCommitSig(commitSigAndBitmap, block); err != nil {
		consensus.getLogger().Warn().Err(err).Msg("[finalCommit] failed verifying last commit sig")
		return
	}
	consensus.getLogger().Info().Hex("new", commitSigAndBitmap).Msg("[finalCommit] Overriding commit signatures!!")
	consensus.Blockchain().WriteCommitSig(block.NumberU64(), commitSigAndBitmap)

	// Send committed message before block insertion.
	// if leader successfully finalizes the block, send committed message to validators
	// Note: leader already sent 67% commit in preCommit. The 100% commit won't be sent immediately
	// to save network traffic. It will only be sent in retry if consensus doesn't move forward.
	// Or if the leader is changed for next block, the 100% committed sig will be sent to the next leader immediately.
	if !consensus.isLeader() || block.IsLastBlockInEpoch() {
		// send immediately
		if err := consensus.msgSender.SendWithRetry(
			block.NumberU64(),
			msg_pb.MessageType_COMMITTED, []nodeconfig.GroupID{
				nodeconfig.NewGroupIDByShardID(nodeconfig.ShardID(consensus.ShardID)),
			},
			p2p.ConstructMessage(msgToSend)); err != nil {
			consensus.getLogger().Warn().Err(err).Msg("[finalCommit] Cannot send committed message")
		} else {
			consensus.getLogger().Info().
				Hex("blockHash", curBlockHash[:]).
				Uint64("blockNum", consensus.BlockNum()).
				Msg("[finalCommit] Sent Committed Message")
		}
		consensus.getLogger().Info().Msg("[finalCommit] Start consensus timer")
		consensus.consensusTimeout[timeoutConsensus].Start()
	} else {
		// delayed send
		consensus.msgSender.DelayedSendWithRetry(
			block.NumberU64(),
			msg_pb.MessageType_COMMITTED, []nodeconfig.GroupID{
				nodeconfig.NewGroupIDByShardID(nodeconfig.ShardID(consensus.ShardID)),
			},
			p2p.ConstructMessage(msgToSend))
		consensus.getLogger().Info().
			Hex("blockHash", curBlockHash[:]).
			Uint64("blockNum", consensus.BlockNum()).
			Hex("lastCommitSig", commitSigAndBitmap).
			Msg("[finalCommit] Queued Committed Message")
	}

	block.SetCurrentCommitSig(commitSigAndBitmap)
	err = consensus.commitBlock(block, FBFTMsg)

	if err != nil || consensus.BlockNum()-beforeCatchupNum != 1 {
		consensus.getLogger().Err(err).
			Uint64("beforeCatchupBlockNum", beforeCatchupNum).
			Msg("[finalCommit] Leader failed to commit the confirmed block")
	}

	// Dump new block into level db
	// In current code, we add signatures in block in tryCatchup, the block dump to explorer does not contains signatures
	// but since explorer doesn't need signatures, it should be fine
	// in future, we will move signatures to next block
	//explorer.GetStorageInstance(consensus.leader.IP, consensus.leader.Port, true).Dump(block, beforeCatchupNum)

	if consensus.consensusTimeout[timeoutBootstrap].IsActive() {
		consensus.consensusTimeout[timeoutBootstrap].Stop()
		consensus.getLogger().Info().Msg("[finalCommit] stop bootstrap timer only once")
	}

	consensus.getLogger().Info().
		Uint64("blockNum", block.NumberU64()).
		Uint64("epochNum", block.Epoch().Uint64()).
		Uint64("ViewId", block.Header().ViewID().Uint64()).
		Str("blockHash", block.Hash().String()).
		Int("numTxns", len(block.Transactions())).
		Int("numStakingTxns", len(block.StakingTransactions())).
		Msg("HOORAY!!!!!!! CONSENSUS REACHED!!!!!!!")

	consensus.UpdateLeaderMetrics(float64(numCommits), float64(block.NumberU64()))

	// If still the leader, send commit sig/bitmap to finish the new block proposal,
	// else, the block proposal will timeout by itself.
	if consensus.isLeader() {
		if block.IsLastBlockInEpoch() {
			// No pipelining
			go func() {
				consensus.getLogger().Info().Msg("[finalCommit] sending block proposal signal")
				consensus.ReadySignal(SyncProposal)
			}()
		} else {
			// pipelining
			go func() {
				select {
				case consensus.GetCommitSigChannel() <- commitSigAndBitmap:
				case <-time.After(CommitSigSenderTimeout):
					utils.Logger().Error().Err(err).Msg("[finalCommit] channel not received after 6s for commitSigAndBitmap")
				}
			}()
		}
	}
}

// BlockCommitSigs returns the byte array of aggregated
// commit signature and bitmap signed on the block
func (consensus *Consensus) BlockCommitSigs(blockNum uint64) ([]byte, error) {
	if consensus.BlockNum() <= 1 {
		return nil, nil
	}
	lastCommits, err := consensus.Blockchain().ReadCommitSig(blockNum)
	if err != nil ||
		len(lastCommits) < bls.BLSSignatureSizeInBytes {
		msgs := consensus.FBFTLog.GetMessagesByTypeSeq(
			msg_pb.MessageType_COMMITTED, blockNum,
		)
		if len(msgs) != 1 {
			consensus.getLogger().Error().
				Int("numCommittedMsg", len(msgs)).
				Msg("GetLastCommitSig failed with wrong number of committed message")
			return nil, errors.Errorf(
				"GetLastCommitSig failed with wrong number of committed message %d", len(msgs),
			)
		}
		lastCommits = msgs[0].Payload
	}

	return lastCommits, nil
}

// Start waits for the next new block and run consensus
func (consensus *Consensus) Start(
	stopChan chan struct{},
) {
	go func() {
		consensus.getLogger().Info().Time("time", time.Now()).Msg("[ConsensusMainLoop] Consensus started")
		go func() {
			ticker := time.NewTicker(250 * time.Millisecond)
			defer ticker.Stop()
			for {
				select {
				case <-stopChan:
					return
				case <-ticker.C:
					consensus.Tick()
				}
			}
		}()

		consensus.mutex.Lock()
		consensus.consensusTimeout[timeoutBootstrap].Start()
		consensus.getLogger().Info().Msg("[ConsensusMainLoop] Start bootstrap timeout (only once)")
		// Set up next block due time.
		consensus.NextBlockDue = time.Now().Add(consensus.BlockPeriod)
		consensus.mutex.Unlock()
	}()

	if consensus.dHelper != nil {
		consensus.dHelper.start()
	}
}

func (consensus *Consensus) StartChannel() {
	consensus.mutex.Lock()
	consensus.isInitialLeader = consensus.isLeader()
	if consensus.isInitialLeader {
		consensus.start = true
		consensus.getLogger().Info().Time("time", time.Now()).Msg("[ConsensusMainLoop] Send ReadySignal")
		consensus.mutex.Unlock()
<<<<<<< HEAD
		consensus.ReadySignal <- SyncProposal
		return
	}
	consensus.mutex.Unlock()
}

func (consensus *Consensus) syncReadyChan() {
	consensus.getLogger().Info().Msg("[ConsensusMainLoop] syncReadyChan")
	if consensus.getBlockNum() < consensus.Blockchain().CurrentHeader().Number().Uint64()+1 {
		consensus.setBlockNum(consensus.Blockchain().CurrentHeader().Number().Uint64() + 1)
		consensus.setViewIDs(consensus.Blockchain().CurrentHeader().ViewID().Uint64() + 1)
		mode := consensus.updateConsensusInformation()
		consensus.current.SetMode(mode)
		consensus.getLogger().Info().Msg("[syncReadyChan] Start consensus timer")
		consensus.consensusTimeout[timeoutConsensus].Start()
		consensus.getLogger().Info().Str("Mode", mode.String()).Msg("Node is IN SYNC")
		consensusSyncCounterVec.With(prometheus.Labels{"consensus": "in_sync"}).Inc()
	} else if consensus.mode() == Syncing {
		// Corner case where sync is triggered before `onCommitted` and there is a race
		// for block insertion between consensus and downloader.
		mode := consensus.updateConsensusInformation()
		consensus.setMode(mode)
		consensus.getLogger().Info().Msg("[syncReadyChan] Start consensus timer")
		consensus.consensusTimeout[timeoutConsensus].Start()
		consensusSyncCounterVec.With(prometheus.Labels{"consensus": "in_sync"}).Inc()
	}
}

func (consensus *Consensus) syncNotReadyChan() {
	consensus.getLogger().Info().Msg("[ConsensusMainLoop] syncNotReadyChan")
	consensus.setBlockNum(consensus.Blockchain().CurrentHeader().Number().Uint64() + 1)
	consensus.current.SetMode(Syncing)
	consensus.getLogger().Info().Msg("[ConsensusMainLoop] Node is OUT OF SYNC")
	consensusSyncCounterVec.With(prometheus.Labels{"consensus": "out_of_sync"}).Inc()
}

func (consensus *Consensus) Tick() {
	consensus.mutex.Lock()
	defer consensus.mutex.Unlock()
	consensus.tick()
}

func (consensus *Consensus) tick() {
	if !consensus.start && consensus.isInitialLeader {
		return
	}
	for k, v := range consensus.consensusTimeout {
		// stop timer in listening mode
		if consensus.current.Mode() == Listening {
			v.Stop()
			continue
		}

		if consensus.current.Mode() == Syncing {
			// never stop bootstrap timer here in syncing mode as it only starts once
			// if it is stopped, bootstrap will be stopped and nodes
			// can't start view change or join consensus
			// the bootstrap timer will be stopped once consensus is reached or view change
			// is succeeded
			if k != timeoutBootstrap {
				consensus.getLogger().Debug().
					Str("k", k.String()).
					Str("Mode", consensus.current.Mode().String()).
					Msg("[ConsensusMainLoop] consensusTimeout stopped!!!")
				v.Stop()
				continue
			}
		}
		if !v.CheckExpire() {
			continue
		}
		if k != timeoutViewChange {
			consensus.getLogger().Warn().Msg("[ConsensusMainLoop] Ops Consensus Timeout!!!")
			consensus.startViewChange()
			break
		} else {
			consensus.getLogger().Warn().Msg("[ConsensusMainLoop] Ops View Change Timeout!!!")
			consensus.startViewChange()
			break
		}
	}
}

func (consensus *Consensus) BlockChannel(newBlock *types.Block) {
	consensus.GetLogger().Info().
		Uint64("MsgBlockNum", newBlock.NumberU64()).
		Msg("[ConsensusMainLoop] Received Proposed New Block!")

	if newBlock.NumberU64() < consensus.BlockNum() {
		consensus.getLogger().Warn().Uint64("newBlockNum", newBlock.NumberU64()).
			Msg("[ConsensusMainLoop] received old block, abort")
		return
	}
	// Sleep to wait for the full block time
	consensus.getLogger().Info().Msg("[ConsensusMainLoop] Waiting for Block Time")
	time.AfterFunc(time.Until(consensus.NextBlockDue), func() {
		consensus.StartFinalityCount()
		consensus.mutex.Lock()
		defer consensus.mutex.Unlock()
		// Update time due for next block
		consensus.NextBlockDue = time.Now().Add(consensus.BlockPeriod)

		startTime = time.Now()
		consensus.msgSender.Reset(newBlock.NumberU64())

		consensus.getLogger().Info().
			Int("numTxs", len(newBlock.Transactions())).
			Int("numStakingTxs", len(newBlock.StakingTransactions())).
			Time("startTime", startTime).
			Int64("publicKeys", consensus.Decider.ParticipantsCount()).
			Msg("[ConsensusMainLoop] STARTING CONSENSUS")
		consensus.announce(newBlock)
	})

=======
		consensus.ReadySignal(SyncProposal)
		return
	}
	consensus.mutex.Unlock()
}

func (consensus *Consensus) syncReadyChan() {
	consensus.getLogger().Info().Msg("[ConsensusMainLoop] syncReadyChan")
	if consensus.getBlockNum() < consensus.Blockchain().CurrentHeader().Number().Uint64()+1 {
		consensus.setBlockNum(consensus.Blockchain().CurrentHeader().Number().Uint64() + 1)
		consensus.setViewIDs(consensus.Blockchain().CurrentHeader().ViewID().Uint64() + 1)
		mode := consensus.updateConsensusInformation()
		consensus.current.SetMode(mode)
		consensus.getLogger().Info().Msg("[syncReadyChan] Start consensus timer")
		consensus.consensusTimeout[timeoutConsensus].Start()
		consensus.getLogger().Info().Str("Mode", mode.String()).Msg("Node is IN SYNC")
		consensusSyncCounterVec.With(prometheus.Labels{"consensus": "in_sync"}).Inc()
	} else if consensus.mode() == Syncing {
		// Corner case where sync is triggered before `onCommitted` and there is a race
		// for block insertion between consensus and downloader.
		mode := consensus.updateConsensusInformation()
		consensus.setMode(mode)
		consensus.getLogger().Info().Msg("[syncReadyChan] Start consensus timer")
		consensus.consensusTimeout[timeoutConsensus].Start()
		consensusSyncCounterVec.With(prometheus.Labels{"consensus": "in_sync"}).Inc()
	}
}

func (consensus *Consensus) syncNotReadyChan() {
	consensus.getLogger().Info().Msg("[ConsensusMainLoop] syncNotReadyChan")
	consensus.setBlockNum(consensus.Blockchain().CurrentHeader().Number().Uint64() + 1)
	consensus.current.SetMode(Syncing)
	consensus.getLogger().Info().Msg("[ConsensusMainLoop] Node is OUT OF SYNC")
	consensusSyncCounterVec.With(prometheus.Labels{"consensus": "out_of_sync"}).Inc()
}

func (consensus *Consensus) Tick() {
	consensus.mutex.Lock()
	defer consensus.mutex.Unlock()
	consensus.tick()
}

func (consensus *Consensus) tick() {
	if !consensus.start && consensus.isInitialLeader {
		return
	}
	for k, v := range consensus.consensusTimeout {
		// stop timer in listening mode
		if consensus.current.Mode() == Listening {
			v.Stop()
			continue
		}

		if consensus.current.Mode() == Syncing {
			// never stop bootstrap timer here in syncing mode as it only starts once
			// if it is stopped, bootstrap will be stopped and nodes
			// can't start view change or join consensus
			// the bootstrap timer will be stopped once consensus is reached or view change
			// is succeeded
			if k != timeoutBootstrap {
				consensus.getLogger().Debug().
					Str("k", k.String()).
					Str("Mode", consensus.current.Mode().String()).
					Msg("[ConsensusMainLoop] consensusTimeout stopped!!!")
				v.Stop()
				continue
			}
		}
		if !v.Expired(time.Now()) {
			continue
		}
		if k != timeoutViewChange {
			consensus.getLogger().Warn().Msg("[ConsensusMainLoop] Ops Consensus Timeout!!!")
			consensus.startViewChange()
			break
		} else {
			consensus.getLogger().Warn().Msg("[ConsensusMainLoop] Ops View Change Timeout!!!")
			consensus.startViewChange()
			break
		}
	}
}

func (consensus *Consensus) BlockChannel(newBlock *types.Block) {
	consensus.GetLogger().Info().
		Uint64("MsgBlockNum", newBlock.NumberU64()).
		Msg("[ConsensusMainLoop] Received Proposed New Block!")

	if newBlock.NumberU64() < consensus.BlockNum() {
		consensus.getLogger().Warn().Uint64("newBlockNum", newBlock.NumberU64()).
			Msg("[ConsensusMainLoop] received old block, abort")
		return
	}
	// Sleep to wait for the full block time
	consensus.GetLogger().Info().Msg("[ConsensusMainLoop] Waiting for Block Time")
	time.AfterFunc(time.Until(consensus.NextBlockDue), func() {
		consensus.StartFinalityCount()
		consensus.mutex.Lock()
		defer consensus.mutex.Unlock()
		// Update time due for next block
		consensus.NextBlockDue = time.Now().Add(consensus.BlockPeriod)

		startTime = time.Now()
		consensus.msgSender.Reset(newBlock.NumberU64())

		consensus.getLogger().Info().
			Int("numTxs", len(newBlock.Transactions())).
			Int("numStakingTxs", len(newBlock.StakingTransactions())).
			Time("startTime", startTime).
			Int64("publicKeys", consensus.Decider.ParticipantsCount()).
			Msg("[ConsensusMainLoop] STARTING CONSENSUS")
		consensus.announce(newBlock)
	})

>>>>>>> 550a022e
	if consensus.dHelper != nil {
		consensus.dHelper.start()
	}
}

// LastMileBlockIter is the iterator to iterate over the last mile blocks in consensus cache.
// All blocks returned are guaranteed to pass the verification.
type LastMileBlockIter struct {
	blockCandidates []*types.Block
	fbftLog         *FBFTLog
	verify          func(*types.Block) error
	curIndex        int
	logger          *zerolog.Logger
}

// GetLastMileBlockIter get the iterator of the last mile blocks starting from number bnStart
func (consensus *Consensus) GetLastMileBlockIter(bnStart uint64, cb func(iter *LastMileBlockIter) error) error {
	consensus.mutex.Lock()
	defer consensus.mutex.Unlock()

	return consensus.getLastMileBlockIter(bnStart, cb)
}

// GetLastMileBlockIter get the iterator of the last mile blocks starting from number bnStart
func (consensus *Consensus) getLastMileBlockIter(bnStart uint64, cb func(iter *LastMileBlockIter) error) error {
	if consensus.BlockVerifier == nil {
		return errors.New("consensus haven't initialized yet")
	}
	blocks, _, err := consensus.getLastMileBlocksAndMsg(bnStart)
	if err != nil {
		return err
	}
	return cb(&LastMileBlockIter{
		blockCandidates: blocks,
		fbftLog:         consensus.FBFTLog,
		verify:          consensus.BlockVerifier,
		curIndex:        0,
		logger:          consensus.getLogger(),
	})
}

// Next iterate to the next last mile block
func (iter *LastMileBlockIter) Next() *types.Block {
	if iter.curIndex >= len(iter.blockCandidates) {
		return nil
	}
	block := iter.blockCandidates[iter.curIndex]
	iter.curIndex++

	if !iter.fbftLog.IsBlockVerified(block.Hash()) {
		if err := iter.verify(block); err != nil {
			iter.logger.Debug().Err(err).Msg("block verification failed in consensus last mile block")
			return nil
		}
		iter.fbftLog.MarkBlockVerified(block)
	}
	return block
}

func (consensus *Consensus) getLastMileBlocksAndMsg(bnStart uint64) ([]*types.Block, []*FBFTMessage, error) {
	var (
		blocks []*types.Block
		msgs   []*FBFTMessage
	)
	for blockNum := bnStart; ; blockNum++ {
		blk, msg, err := consensus.FBFTLog.GetCommittedBlockAndMsgsFromNumber(blockNum, consensus.getLogger())
		if err != nil {
			if err == errFBFTLogNotFound {
				break
			}
			return nil, nil, err
		}
		blocks = append(blocks, blk)
		msgs = append(msgs, msg)
	}
	return blocks, msgs, nil
}

// preCommitAndPropose commit the current block with 67% commit signatures and start
// proposing new block which will wait on the full commit signatures to finish
func (consensus *Consensus) preCommitAndPropose(blk *types.Block) error {
	if blk == nil {
		return errors.New("block to pre-commit is nil")
	}

	leaderPriKey, err := consensus.getConsensusLeaderPrivateKey()
	if err != nil {
		consensus.getLogger().Error().Err(err).Msg("[preCommitAndPropose] leader not found")
		return err
	}

	// Construct committed message
	network, err := consensus.construct(msg_pb.MessageType_COMMITTED, nil, []*bls.PrivateKeyWrapper{leaderPriKey})
	if err != nil {
		consensus.getLogger().Warn().Err(err).
			Msg("[preCommitAndPropose] Unable to construct Committed message")
		return err
	}

	msgToSend, FBFTMsg :=
		network.Bytes,
		network.FBFTMsg
	bareMinimumCommit := FBFTMsg.Payload
	consensus.FBFTLog.AddVerifiedMessage(FBFTMsg)

	if err := consensus.verifyLastCommitSig(bareMinimumCommit, blk); err != nil {
		return errors.Wrap(err, "[preCommitAndPropose] failed verifying last commit sig")
	}

	go func() {
		blk.SetCurrentCommitSig(bareMinimumCommit)

		// Send committed message to validators since 2/3 commit is already collected
		if err := consensus.msgSender.SendWithRetry(
			blk.NumberU64(),
			msg_pb.MessageType_COMMITTED, []nodeconfig.GroupID{
				nodeconfig.NewGroupIDByShardID(nodeconfig.ShardID(consensus.ShardID)),
			},
			p2p.ConstructMessage(msgToSend)); err != nil {
			consensus.getLogger().Warn().Err(err).Msg("[preCommitAndPropose] Cannot send committed message")
		} else {
			consensus.getLogger().Info().
				Str("blockHash", blk.Hash().Hex()).
				Uint64("blockNum", consensus.BlockNum()).
				Hex("lastCommitSig", bareMinimumCommit).
				Msg("[preCommitAndPropose] Sent Committed Message")
		}

		if _, err := consensus.Blockchain().InsertChain([]*types.Block{blk}, !consensus.FBFTLog.IsBlockVerified(blk.Hash())); err != nil {
			consensus.getLogger().Error().Err(err).Msg("[preCommitAndPropose] Failed to add block to chain")
			return
		}

		consensus.getLogger().Info().Msg("[preCommitAndPropose] Start consensus timer")
		consensus.consensusTimeout[timeoutConsensus].Start()

		// Send signal to Node to propose the new block for consensus
		consensus.getLogger().Info().Msg("[preCommitAndPropose] sending block proposal signal")

		consensus.ReadySignal(AsyncProposal)
	}()

	return nil
}

func (consensus *Consensus) verifyLastCommitSig(lastCommitSig []byte, blk *types.Block) error {
	if len(lastCommitSig) < bls.BLSSignatureSizeInBytes {
		return errors.New("lastCommitSig not have enough length")
	}

	aggSigBytes := lastCommitSig[0:bls.BLSSignatureSizeInBytes]

	aggSig := bls2.Sign{}
	err := aggSig.Deserialize(aggSigBytes)

	if err != nil {
		return errors.New("unable to deserialize multi-signature from payload")
	}
	aggPubKey := consensus.commitBitmap.AggregatePublic

	commitPayload := signature.ConstructCommitPayload(consensus.Blockchain(),
		blk.Epoch(), blk.Hash(), blk.NumberU64(), blk.Header().ViewID().Uint64())

	if !aggSig.VerifyHash(aggPubKey, commitPayload) {
		return errors.New("Failed to verify the multi signature for last commit sig")
	}
	return nil
}

// tryCatchup add the last mile block in PBFT log memory cache to blockchain.
func (consensus *Consensus) tryCatchup() error {
	// TODO: change this to a more systematic symbol
	if consensus.BlockVerifier == nil {
		return errors.New("consensus haven't finished initialization")
	}
	initBN := consensus.getBlockNum()
	defer consensus.postCatchup(initBN)

	blks, msgs, err := consensus.getLastMileBlocksAndMsg(initBN)
	if err != nil {
		return errors.Wrapf(err, "[TryCatchup] Failed to get last mile blocks: %v", err)
	}
	for i := range blks {
		blk, msg := blks[i], msgs[i]
		if blk == nil {
			return nil
		}
		blk.SetCurrentCommitSig(msg.Payload)

		if err := consensus.verifyBlock(blk); err != nil {
			consensus.getLogger().Err(err).Msg("[TryCatchup] failed block verifier")
			return err
		}
		consensus.getLogger().Info().Msg("[TryCatchup] Adding block to chain")
		if err := consensus.commitBlock(blk, msgs[i]); err != nil {
			consensus.getLogger().Error().Err(err).Msg("[TryCatchup] Failed to add block to chain")
			return err
		}
		select {
		// TODO: Remove this when removing dns sync and stream sync is fully up
		case consensus.VerifiedNewBlock <- blk:
		default:
			consensus.getLogger().Info().
				Str("blockHash", blk.Hash().String()).
				Msg("[TryCatchup] consensus verified block send to chan failed")
			continue
		}
	}
	return nil
}

func (consensus *Consensus) commitBlock(blk *types.Block, committedMsg *FBFTMessage) error {
	if consensus.Blockchain().CurrentBlock().NumberU64() < blk.NumberU64() {
		if _, err := consensus.Blockchain().InsertChain([]*types.Block{blk}, !consensus.FBFTLog.IsBlockVerified(blk.Hash())); err != nil {
			consensus.getLogger().Error().Err(err).Msg("[commitBlock] Failed to add block to chain")
			return err
		}
	}

	if !committedMsg.HasSingleSender() {
		consensus.getLogger().Error().Msg("[TryCatchup] Leader message can not have multiple sender keys")
		return errIncorrectSender
	}

	consensus.FinishFinalityCount()
	go func() {
		consensus.PostConsensusJob(blk)
	}()
	consensus.setupForNewConsensus(blk, committedMsg)
	utils.Logger().Info().Uint64("blockNum", blk.NumberU64()).
		Str("hash", blk.Header().Hash().Hex()).
		Msg("Added New Block to Blockchain!!!")

	return nil
}

// rotateLeader rotates the leader to the next leader in the committee.
// This function must be called with enabled leader rotation.
func (consensus *Consensus) rotateLeader(epoch *big.Int) {
<<<<<<< HEAD
	prev := consensus.getLeaderPubKey()
	bc := consensus.Blockchain()
	curNumber := bc.CurrentHeader().Number().Uint64()
	utils.Logger().Info().Msgf("[Rotating leader] epoch: %v rotation:%v numblocks:%d", epoch.Uint64(), bc.Config().IsLeaderRotation(epoch), bc.Config().LeaderRotationBlocksCount)
	leader := consensus.getLeaderPubKey()
	for i := 0; i < bc.Config().LeaderRotationBlocksCount; i++ {
		header := bc.GetHeaderByNumber(curNumber - uint64(i))
		if header == nil {
			return
		}
		// Previous epoch, we should not change leader.
		if header.Epoch().Uint64() != epoch.Uint64() {
			return
		}
		// Check if the same leader.
		pub, err := bc.GetLeaderPubKeyFromCoinbase(header)
		if err != nil {
			utils.Logger().Error().Err(err).Msg("Failed to get leader public key from coinbase")
			return
		}
		if !pub.Object.IsEqual(leader.Object) {
			// Another leader.
			return
		}
	}
	// Passed all checks, we can change leader.
=======
	var (
		bc     = consensus.Blockchain()
		prev   = consensus.getLeaderPubKey()
		leader = consensus.getLeaderPubKey()
	)
	utils.Logger().Info().Msgf("[Rotating leader] epoch: %v rotation:%v external rotation %v", epoch.Uint64(), bc.Config().IsLeaderRotation(epoch), bc.Config().IsLeaderRotationExternalValidatorsAllowed(epoch, consensus.ShardID))
	ss, err := bc.ReadShardState(epoch)
	if err != nil {
		utils.Logger().Error().Err(err).Msg("Failed to read shard state")
		return
	}
	committee, err := ss.FindCommitteeByID(consensus.ShardID)
	if err != nil {
		utils.Logger().Error().Err(err).Msg("Failed to find committee")
		return
	}
	slotsCount := len(committee.Slots)
	blocksPerEpoch := shard.Schedule.InstanceForEpoch(epoch).BlocksPerEpoch()
	if blocksPerEpoch == 0 {
		utils.Logger().Error().Msg("[Rotating leader] blocks per epoch is 0")
		return
	}
	if slotsCount == 0 {
		utils.Logger().Error().Msg("[Rotating leader] slots count is 0")
		return
	}
	numBlocksProducedByLeader := blocksPerEpoch / uint64(slotsCount)
	rest := blocksPerEpoch % uint64(slotsCount)
	const minimumBlocksForLeaderInRow = 3
	if numBlocksProducedByLeader < minimumBlocksForLeaderInRow {
		// mine no less than 3 blocks in a row
		numBlocksProducedByLeader = minimumBlocksForLeaderInRow
	}
	type stored struct {
		pub    []byte
		epoch  uint64
		count  uint64
		shifts uint64 // count how much changes validator per epoch
	}
	var s stored
	s.pub, s.epoch, s.count, s.shifts, _ = bc.LeaderRotationMeta()
	if !bytes.Equal(leader.Bytes[:], s.pub) {
		// Another leader.
		return
	}
	// if it is the first validator which produce blocks, then it should produce `rest` blocks too.
	if s.shifts == 0 {
		numBlocksProducedByLeader += rest
	}
	if s.count < numBlocksProducedByLeader {
		// Not enough blocks produced by the leader.
		return
	}
	// Passed all checks, we can change leader.
	// NthNext will move the leader to the next leader in the committee.
	// It does not know anything about external or internal validators.
>>>>>>> 550a022e
	var (
		wasFound bool
		next     *bls.PublicKeyWrapper
	)
<<<<<<< HEAD
	if consensus.ShardID == shard.BeaconChainShardID {
		wasFound, next = consensus.Decider.NthNextHmy(shard.Schedule.InstanceForEpoch(epoch), leader, 1)
	} else {
		wasFound, next = consensus.Decider.NthNext(leader, 1)
=======
	if bc.Config().IsLeaderRotationExternalValidatorsAllowed(epoch, consensus.ShardID) {
		wasFound, next = consensus.Decider.NthNext(leader, 1)
	} else {
		wasFound, next = consensus.Decider.NthNextHmy(shard.Schedule.InstanceForEpoch(epoch), leader, 1)
>>>>>>> 550a022e
	}
	if !wasFound {
		utils.Logger().Error().Msg("Failed to get next leader")
		return
	} else {
		consensus.setLeaderPubKey(next)
	}
	if consensus.isLeader() && !consensus.getLeaderPubKey().Object.IsEqual(prev.Object) {
		// leader changed
		go func() {
<<<<<<< HEAD
			consensus.ReadySignal <- SyncProposal
=======
			consensus.ReadySignal(SyncProposal)
>>>>>>> 550a022e
		}()
	}
}

// SetupForNewConsensus sets the state for new consensus
func (consensus *Consensus) setupForNewConsensus(blk *types.Block, committedMsg *FBFTMessage) {
	atomic.StoreUint64(&consensus.blockNum, blk.NumberU64()+1)
	consensus.setCurBlockViewID(committedMsg.ViewID + 1)
	consensus.LeaderPubKey = committedMsg.SenderPubkeys[0]
	var epoch *big.Int
	if blk.IsLastBlockInEpoch() {
		epoch = new(big.Int).Add(blk.Epoch(), common.Big1)
	} else {
		epoch = blk.Epoch()
	}
	if consensus.Blockchain().Config().IsLeaderRotation(epoch) {
		consensus.rotateLeader(epoch)
	}

	// Update consensus keys at last so the change of leader status doesn't mess up normal flow
	if blk.IsLastBlockInEpoch() {
		consensus.setMode(consensus.updateConsensusInformation())
	}
	consensus.FBFTLog.PruneCacheBeforeBlock(blk.NumberU64())
	consensus.resetState()
}

func (consensus *Consensus) postCatchup(initBN uint64) {
	if initBN < consensus.getBlockNum() {
		consensus.getLogger().Info().
			Uint64("From", initBN).
			Uint64("To", consensus.getBlockNum()).
			Msg("[TryCatchup] Caught up!")
		consensus.switchPhase("TryCatchup", FBFTAnnounce)
	}
	// catch up and skip from view change trap
	if initBN < consensus.getBlockNum() && consensus.isViewChangingMode() {
		consensus.current.SetMode(Normal)
		consensus.consensusTimeout[timeoutViewChange].Stop()
	}
}

// GenerateVrfAndProof generates new VRF/Proof from hash of previous block
func (consensus *Consensus) GenerateVrfAndProof(newHeader *block.Header) error {
	key, err := consensus.getConsensusLeaderPrivateKey()
	if err != nil {
		return errors.New("[GenerateVrfAndProof] no leader private key provided")
	}
	sk := vrf_bls.NewVRFSigner(key.Pri)
	previousHeader := consensus.Blockchain().GetHeaderByNumber(
		newHeader.Number().Uint64() - 1,
	)
	if previousHeader == nil {
		return errors.New("[GenerateVrfAndProof] no parent header found")
	}

	previousHash := previousHeader.Hash()
	vrf, proof := sk.Evaluate(previousHash[:])
	if proof == nil {
		return errors.New("[GenerateVrfAndProof] failed to generate vrf")
	}

	newHeader.SetVrf(append(vrf[:], proof...))

	consensus.getLogger().Info().
		Uint64("BlockNum", newHeader.Number().Uint64()).
		Uint64("Epoch", newHeader.Epoch().Uint64()).
		Hex("VRF+Proof", newHeader.Vrf()).
		Msg("[GenerateVrfAndProof] Leader generated a VRF")

	return nil
}

// GenerateVdfAndProof generates new VDF/Proof from VRFs in the current epoch
func (consensus *Consensus) GenerateVdfAndProof(newBlock *types.Block, vrfBlockNumbers []uint64) {
	//derive VDF seed from VRFs generated in the current epoch
	seed := [32]byte{}
	for i := 0; i < consensus.VdfSeedSize(); i++ {
		previousVrf := consensus.Blockchain().GetVrfByNumber(vrfBlockNumbers[i])
		for j := 0; j < len(seed); j++ {
			seed[j] = seed[j] ^ previousVrf[j]
		}
	}

	consensus.getLogger().Info().
		Uint64("MsgBlockNum", newBlock.NumberU64()).
		Uint64("Epoch", newBlock.Header().Epoch().Uint64()).
		Int("Num of VRF", len(vrfBlockNumbers)).
		Msg("[ConsensusMainLoop] VDF computation started")

	// TODO ek – limit concurrency
	go func() {
		vdf := vdf_go.New(shard.Schedule.VdfDifficulty(), seed)
		outputChannel := vdf.GetOutputChannel()
		start := time.Now()
		vdf.Execute()
		duration := time.Since(start)
		consensus.GetLogger().Info().
			Dur("duration", duration).
			Msg("[ConsensusMainLoop] VDF computation finished")
		output := <-outputChannel

		// The first 516 bytes are the VDF+proof and the last 32 bytes are XORed VRF as seed
		rndBytes := [548]byte{}
		copy(rndBytes[:516], output[:])
		copy(rndBytes[516:], seed[:])
		consensus.RndChannel <- rndBytes
	}()
}

// ValidateVdfAndProof validates the VDF/proof in the current epoch
func (consensus *Consensus) ValidateVdfAndProof(headerObj *block.Header) bool {
	vrfBlockNumbers, err := consensus.Blockchain().ReadEpochVrfBlockNums(headerObj.Epoch())
	if err != nil {
		consensus.getLogger().Error().Err(err).
			Str("MsgBlockNum", headerObj.Number().String()).
			Msg("[OnAnnounce] failed to read VRF block numbers for VDF computation")
	}

	//extra check to make sure there's no index out of range error
	//it can happen if epoch is messed up, i.e. VDF ouput is generated in the next epoch
	if consensus.VdfSeedSize() > len(vrfBlockNumbers) {
		return false
	}

	seed := [32]byte{}
	for i := 0; i < consensus.VdfSeedSize(); i++ {
		previousVrf := consensus.Blockchain().GetVrfByNumber(vrfBlockNumbers[i])
		for j := 0; j < len(seed); j++ {
			seed[j] = seed[j] ^ previousVrf[j]
		}
	}

	vdfObject := vdf_go.New(shard.Schedule.VdfDifficulty(), seed)
	vdfOutput := [516]byte{}
	copy(vdfOutput[:], headerObj.Vdf())
	if vdfObject.Verify(vdfOutput) {
		consensus.getLogger().Info().
			Str("MsgBlockNum", headerObj.Number().String()).
			Int("Num of VRF", consensus.VdfSeedSize()).
			Msg("[OnAnnounce] validated a new VDF")

	} else {
		consensus.getLogger().Warn().
			Str("MsgBlockNum", headerObj.Number().String()).
			Uint64("Epoch", headerObj.Epoch().Uint64()).
			Int("Num of VRF", consensus.VdfSeedSize()).
			Msg("[OnAnnounce] VDF proof is not valid")
		return false
	}

	return true
}<|MERGE_RESOLUTION|>--- conflicted
+++ resolved
@@ -334,8 +334,7 @@
 		consensus.start = true
 		consensus.getLogger().Info().Time("time", time.Now()).Msg("[ConsensusMainLoop] Send ReadySignal")
 		consensus.mutex.Unlock()
-<<<<<<< HEAD
-		consensus.ReadySignal <- SyncProposal
+		consensus.ReadySignal(SyncProposal)
 		return
 	}
 	consensus.mutex.Unlock()
@@ -403,7 +402,7 @@
 				continue
 			}
 		}
-		if !v.CheckExpire() {
+		if !v.Expired(time.Now()) {
 			continue
 		}
 		if k != timeoutViewChange {
@@ -429,7 +428,7 @@
 		return
 	}
 	// Sleep to wait for the full block time
-	consensus.getLogger().Info().Msg("[ConsensusMainLoop] Waiting for Block Time")
+	consensus.GetLogger().Info().Msg("[ConsensusMainLoop] Waiting for Block Time")
 	time.AfterFunc(time.Until(consensus.NextBlockDue), func() {
 		consensus.StartFinalityCount()
 		consensus.mutex.Lock()
@@ -449,122 +448,6 @@
 		consensus.announce(newBlock)
 	})
 
-=======
-		consensus.ReadySignal(SyncProposal)
-		return
-	}
-	consensus.mutex.Unlock()
-}
-
-func (consensus *Consensus) syncReadyChan() {
-	consensus.getLogger().Info().Msg("[ConsensusMainLoop] syncReadyChan")
-	if consensus.getBlockNum() < consensus.Blockchain().CurrentHeader().Number().Uint64()+1 {
-		consensus.setBlockNum(consensus.Blockchain().CurrentHeader().Number().Uint64() + 1)
-		consensus.setViewIDs(consensus.Blockchain().CurrentHeader().ViewID().Uint64() + 1)
-		mode := consensus.updateConsensusInformation()
-		consensus.current.SetMode(mode)
-		consensus.getLogger().Info().Msg("[syncReadyChan] Start consensus timer")
-		consensus.consensusTimeout[timeoutConsensus].Start()
-		consensus.getLogger().Info().Str("Mode", mode.String()).Msg("Node is IN SYNC")
-		consensusSyncCounterVec.With(prometheus.Labels{"consensus": "in_sync"}).Inc()
-	} else if consensus.mode() == Syncing {
-		// Corner case where sync is triggered before `onCommitted` and there is a race
-		// for block insertion between consensus and downloader.
-		mode := consensus.updateConsensusInformation()
-		consensus.setMode(mode)
-		consensus.getLogger().Info().Msg("[syncReadyChan] Start consensus timer")
-		consensus.consensusTimeout[timeoutConsensus].Start()
-		consensusSyncCounterVec.With(prometheus.Labels{"consensus": "in_sync"}).Inc()
-	}
-}
-
-func (consensus *Consensus) syncNotReadyChan() {
-	consensus.getLogger().Info().Msg("[ConsensusMainLoop] syncNotReadyChan")
-	consensus.setBlockNum(consensus.Blockchain().CurrentHeader().Number().Uint64() + 1)
-	consensus.current.SetMode(Syncing)
-	consensus.getLogger().Info().Msg("[ConsensusMainLoop] Node is OUT OF SYNC")
-	consensusSyncCounterVec.With(prometheus.Labels{"consensus": "out_of_sync"}).Inc()
-}
-
-func (consensus *Consensus) Tick() {
-	consensus.mutex.Lock()
-	defer consensus.mutex.Unlock()
-	consensus.tick()
-}
-
-func (consensus *Consensus) tick() {
-	if !consensus.start && consensus.isInitialLeader {
-		return
-	}
-	for k, v := range consensus.consensusTimeout {
-		// stop timer in listening mode
-		if consensus.current.Mode() == Listening {
-			v.Stop()
-			continue
-		}
-
-		if consensus.current.Mode() == Syncing {
-			// never stop bootstrap timer here in syncing mode as it only starts once
-			// if it is stopped, bootstrap will be stopped and nodes
-			// can't start view change or join consensus
-			// the bootstrap timer will be stopped once consensus is reached or view change
-			// is succeeded
-			if k != timeoutBootstrap {
-				consensus.getLogger().Debug().
-					Str("k", k.String()).
-					Str("Mode", consensus.current.Mode().String()).
-					Msg("[ConsensusMainLoop] consensusTimeout stopped!!!")
-				v.Stop()
-				continue
-			}
-		}
-		if !v.Expired(time.Now()) {
-			continue
-		}
-		if k != timeoutViewChange {
-			consensus.getLogger().Warn().Msg("[ConsensusMainLoop] Ops Consensus Timeout!!!")
-			consensus.startViewChange()
-			break
-		} else {
-			consensus.getLogger().Warn().Msg("[ConsensusMainLoop] Ops View Change Timeout!!!")
-			consensus.startViewChange()
-			break
-		}
-	}
-}
-
-func (consensus *Consensus) BlockChannel(newBlock *types.Block) {
-	consensus.GetLogger().Info().
-		Uint64("MsgBlockNum", newBlock.NumberU64()).
-		Msg("[ConsensusMainLoop] Received Proposed New Block!")
-
-	if newBlock.NumberU64() < consensus.BlockNum() {
-		consensus.getLogger().Warn().Uint64("newBlockNum", newBlock.NumberU64()).
-			Msg("[ConsensusMainLoop] received old block, abort")
-		return
-	}
-	// Sleep to wait for the full block time
-	consensus.GetLogger().Info().Msg("[ConsensusMainLoop] Waiting for Block Time")
-	time.AfterFunc(time.Until(consensus.NextBlockDue), func() {
-		consensus.StartFinalityCount()
-		consensus.mutex.Lock()
-		defer consensus.mutex.Unlock()
-		// Update time due for next block
-		consensus.NextBlockDue = time.Now().Add(consensus.BlockPeriod)
-
-		startTime = time.Now()
-		consensus.msgSender.Reset(newBlock.NumberU64())
-
-		consensus.getLogger().Info().
-			Int("numTxs", len(newBlock.Transactions())).
-			Int("numStakingTxs", len(newBlock.StakingTransactions())).
-			Time("startTime", startTime).
-			Int64("publicKeys", consensus.Decider.ParticipantsCount()).
-			Msg("[ConsensusMainLoop] STARTING CONSENSUS")
-		consensus.announce(newBlock)
-	})
-
->>>>>>> 550a022e
 	if consensus.dHelper != nil {
 		consensus.dHelper.start()
 	}
@@ -804,34 +687,6 @@
 // rotateLeader rotates the leader to the next leader in the committee.
 // This function must be called with enabled leader rotation.
 func (consensus *Consensus) rotateLeader(epoch *big.Int) {
-<<<<<<< HEAD
-	prev := consensus.getLeaderPubKey()
-	bc := consensus.Blockchain()
-	curNumber := bc.CurrentHeader().Number().Uint64()
-	utils.Logger().Info().Msgf("[Rotating leader] epoch: %v rotation:%v numblocks:%d", epoch.Uint64(), bc.Config().IsLeaderRotation(epoch), bc.Config().LeaderRotationBlocksCount)
-	leader := consensus.getLeaderPubKey()
-	for i := 0; i < bc.Config().LeaderRotationBlocksCount; i++ {
-		header := bc.GetHeaderByNumber(curNumber - uint64(i))
-		if header == nil {
-			return
-		}
-		// Previous epoch, we should not change leader.
-		if header.Epoch().Uint64() != epoch.Uint64() {
-			return
-		}
-		// Check if the same leader.
-		pub, err := bc.GetLeaderPubKeyFromCoinbase(header)
-		if err != nil {
-			utils.Logger().Error().Err(err).Msg("Failed to get leader public key from coinbase")
-			return
-		}
-		if !pub.Object.IsEqual(leader.Object) {
-			// Another leader.
-			return
-		}
-	}
-	// Passed all checks, we can change leader.
-=======
 	var (
 		bc     = consensus.Blockchain()
 		prev   = consensus.getLeaderPubKey()
@@ -888,22 +743,14 @@
 	// Passed all checks, we can change leader.
 	// NthNext will move the leader to the next leader in the committee.
 	// It does not know anything about external or internal validators.
->>>>>>> 550a022e
 	var (
 		wasFound bool
 		next     *bls.PublicKeyWrapper
 	)
-<<<<<<< HEAD
-	if consensus.ShardID == shard.BeaconChainShardID {
-		wasFound, next = consensus.Decider.NthNextHmy(shard.Schedule.InstanceForEpoch(epoch), leader, 1)
-	} else {
-		wasFound, next = consensus.Decider.NthNext(leader, 1)
-=======
 	if bc.Config().IsLeaderRotationExternalValidatorsAllowed(epoch, consensus.ShardID) {
 		wasFound, next = consensus.Decider.NthNext(leader, 1)
 	} else {
 		wasFound, next = consensus.Decider.NthNextHmy(shard.Schedule.InstanceForEpoch(epoch), leader, 1)
->>>>>>> 550a022e
 	}
 	if !wasFound {
 		utils.Logger().Error().Msg("Failed to get next leader")
@@ -914,11 +761,7 @@
 	if consensus.isLeader() && !consensus.getLeaderPubKey().Object.IsEqual(prev.Object) {
 		// leader changed
 		go func() {
-<<<<<<< HEAD
-			consensus.ReadySignal <- SyncProposal
-=======
 			consensus.ReadySignal(SyncProposal)
->>>>>>> 550a022e
 		}()
 	}
 }
