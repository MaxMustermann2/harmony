--- conflicted
+++ resolved
@@ -117,10 +117,7 @@
 			From:      tx.To().Hex(),
 			To:        tx.To().Hex(),
 			Value:     strconv.Itoa(int(tx.Value().Int64())),
-<<<<<<< HEAD
-=======
 			Bytes:     strconv.Itoa(int(tx.Size())),
->>>>>>> dab273a4
 		}
 		if data, err := rlp.EncodeToBytes(explorerTransaction); err == nil {
 			key := GetTXKey(tx.Hash().Hex())
