package node

import (
	"bytes"
	"context"
	"errors"
	"math"
	"math/big"
	"os"
	"os/exec"
	"strconv"
	"sync"
	"sync/atomic"
	"syscall"
	"time"

	"github.com/ethereum/go-ethereum/common"
	"github.com/ethereum/go-ethereum/crypto"
	"github.com/ethereum/go-ethereum/rlp"
	pb "github.com/golang/protobuf/proto"
	"github.com/harmony-one/bls/ffi/go/bls"
	libp2p_peer "github.com/libp2p/go-libp2p-peer"

	"github.com/harmony-one/harmony/api/proto"
	proto_discovery "github.com/harmony-one/harmony/api/proto/discovery"
	"github.com/harmony-one/harmony/api/proto/message"
	proto_node "github.com/harmony-one/harmony/api/proto/node"
	"github.com/harmony-one/harmony/api/service"
	"github.com/harmony-one/harmony/contracts/structs"
	"github.com/harmony-one/harmony/core"
	"github.com/harmony-one/harmony/core/types"
	nodeconfig "github.com/harmony-one/harmony/internal/configs/node"
	"github.com/harmony-one/harmony/internal/ctxerror"
	"github.com/harmony-one/harmony/internal/utils"
	"github.com/harmony-one/harmony/p2p"
	"github.com/harmony-one/harmony/p2p/host"
)

const (
	// MaxNumberOfTransactionsPerBlock is the max number of transaction per a block.
	MaxNumberOfTransactionsPerBlock = 8000
	consensusTimeout                = 30 * time.Second
)

// ReceiveGlobalMessage use libp2p pubsub mechanism to receive global broadcast messages
func (node *Node) ReceiveGlobalMessage() {
	ctx := context.Background()
	for {
		if node.globalGroupReceiver == nil {
			time.Sleep(100 * time.Millisecond)
			continue
		}
		msg, sender, err := node.globalGroupReceiver.Receive(ctx)
		if sender != node.host.GetID() {
			//utils.Logger().Info("[PUBSUB]", "received global msg", len(msg), "sender", sender)
			if err == nil {
				// skip the first 5 bytes, 1 byte is p2p type, 4 bytes are message size
				go node.messageHandler(msg[5:], sender)
			}
		}
	}
}

// ReceiveGroupMessage use libp2p pubsub mechanism to receive broadcast messages
func (node *Node) ReceiveGroupMessage() {
	ctx := context.Background()
	for {
		if node.shardGroupReceiver == nil {
			time.Sleep(100 * time.Millisecond)
			continue
		}
		msg, sender, err := node.shardGroupReceiver.Receive(ctx)
		if sender != node.host.GetID() {
			//utils.Logger().Info("[PUBSUB]", "received group msg", len(msg), "sender", sender)
			if err == nil {
				// skip the first 5 bytes, 1 byte is p2p type, 4 bytes are message size
				go node.messageHandler(msg[5:], sender)
			}
		}
	}
}

// ReceiveClientGroupMessage use libp2p pubsub mechanism to receive broadcast messages for client
func (node *Node) ReceiveClientGroupMessage() {
	ctx := context.Background()
	for {
		if node.clientReceiver == nil {
			// check less frequent on client messages
			time.Sleep(100 * time.Millisecond)
			continue
		}
		msg, sender, err := node.clientReceiver.Receive(ctx)
		if sender != node.host.GetID() {
			// utils.Logger().Info("[CLIENT]", "received group msg", len(msg), "sender", sender, "error", err)
			if err == nil {
				// skip the first 5 bytes, 1 byte is p2p type, 4 bytes are message size
				go node.messageHandler(msg[5:], sender)
			}
		}
	}
}

// messageHandler parses the message and dispatch the actions
func (node *Node) messageHandler(content []byte, sender libp2p_peer.ID) {
	msgCategory, err := proto.GetMessageCategory(content)
	if err != nil {
		utils.Logger().Error().
			Err(err).
			Msg("messageHandler get message category failed")
		return
	}

	msgType, err := proto.GetMessageType(content)
	if err != nil {
		utils.Logger().Error().
			Err(err).
			Msg("messageHandler get message type failed")
		return
	}

	msgPayload, err := proto.GetMessagePayload(content)
	if err != nil {
		utils.Logger().Error().
			Err(err).
			Msg("messageHandler get message payload failed")
		return
	}

	switch msgCategory {
	case proto.Consensus:
		msgPayload, _ := proto.GetConsensusMessagePayload(content)
		if node.NodeConfig.Role() == nodeconfig.ExplorerNode {
			node.ExplorerMessageHandler(msgPayload)
		} else {
			node.ConsensusMessageHandler(msgPayload)
		}
	case proto.DRand:
		msgPayload, _ := proto.GetDRandMessagePayload(content)
		if node.DRand != nil {
			if node.DRand.IsLeader {
				node.DRand.ProcessMessageLeader(msgPayload)
			} else {
				node.DRand.ProcessMessageValidator(msgPayload)
			}
		}
	case proto.Staking:
		utils.Logger().Debug().Msg("NET: Received staking message")
		msgPayload, _ := proto.GetStakingMessagePayload(content)
		// Only beacon leader processes staking txn
		if node.Consensus != nil && node.Consensus.ShardID == 0 && node.Consensus.IsLeader() {
			node.processStakingMessage(msgPayload)
		}
	case proto.Node:
		actionType := proto_node.MessageType(msgType)
		switch actionType {
		case proto_node.Transaction:
			utils.Logger().Debug().Msg("NET: received message: Node/Transaction")
			node.transactionMessageHandler(msgPayload)
		case proto_node.Block:
			utils.Logger().Debug().Msg("NET: received message: Node/Block")
			blockMsgType := proto_node.BlockMessageType(msgPayload[0])
			switch blockMsgType {
			case proto_node.Sync:
				utils.Logger().Debug().Msg("NET: received message: Node/Sync")
				var blocks []*types.Block
				err := rlp.DecodeBytes(msgPayload[1:], &blocks)
				if err != nil {
					utils.Logger().Error().
						Err(err).
						Msg("block sync")
				} else {
					// for non-beaconchain node, subscribe to beacon block broadcast
					role := node.NodeConfig.Role()
					if role == nodeconfig.Validator {

						for _, block := range blocks {
							if block.ShardID() == 0 {
								utils.Logger().Info().
									Uint64("block", blocks[0].NumberU64()).
									Msgf("Block being handled by block channel %d %d", block.NumberU64(), block.ShardID())
								node.BeaconBlockChannel <- block
							}
						}
					}
					if node.Client != nil && node.Client.UpdateBlocks != nil && blocks != nil {
						utils.Logger().Info().Msg("Block being handled by client")
						node.Client.UpdateBlocks(blocks)
					}
				}

			case proto_node.Header:
				// only beacon chain will accept the header from other shards
				utils.Logger().Debug().Msg("NET: received message: Node/Header")
				if node.NodeConfig.ShardID != 0 {
					return
				}
				node.ProcessHeaderMessage(msgPayload[1:]) // skip first byte which is blockMsgType

			case proto_node.Receipt:
				utils.Logger().Debug().Msg("NET: received message: Node/Receipt")
				node.ProcessReceiptMessage(msgPayload[1:]) // skip first byte which is blockMsgType

			}
		case proto_node.PING:
			node.pingMessageHandler(msgPayload, sender)
		case proto_node.PONG:
			node.pongMessageHandler(msgPayload)
		case proto_node.ShardState:
			if err := node.epochShardStateMessageHandler(msgPayload); err != nil {
				ctxerror.Log15(utils.GetLogger().Warn, err)
			}
		}
	default:
		utils.Logger().Error().
			Str("Unknown MsgCateogry", string(msgCategory))
	}
}

func (node *Node) processStakingMessage(msgPayload []byte) {
	msg := &message.Message{}
	err := pb.Unmarshal(msgPayload, msg)
	if err == nil {
		stakingRequest := msg.GetStaking()
		txs := types.Transactions{}
		if err = rlp.DecodeBytes(stakingRequest.Transaction, &txs); err == nil {
			utils.Logger().Info().Msg("Successfully added staking transaction to pending list.")
			node.addPendingTransactions(txs)
		} else {
			utils.Logger().Error().
				Err(err).
				Msg("Failed to unmarshal staking transaction list")
		}
	} else {
		utils.Logger().Error().
			Err(err).
			Msg("Failed to unmarshal staking msg payload")
	}
}

func (node *Node) transactionMessageHandler(msgPayload []byte) {
	txMessageType := proto_node.TransactionMessageType(msgPayload[0])

	switch txMessageType {
	case proto_node.Send:
		txs := types.Transactions{}
		err := rlp.Decode(bytes.NewReader(msgPayload[1:]), &txs) // skip the Send messge type
		if err != nil {
			utils.Logger().Error().
				Err(err).
				Msg("Failed to deserialize transaction list")
		}
		node.addPendingTransactions(txs)

	case proto_node.Request:
		reader := bytes.NewBuffer(msgPayload[1:])
		txIDs := make(map[[32]byte]bool)
		buf := make([]byte, 32) // 32 byte hash Id
		for {
			_, err := reader.Read(buf)
			if err != nil {
				break
			}

			var txID [32]byte
			copy(txID[:], buf)
			txIDs[txID] = true
		}

		var txToReturn []*types.Transaction
		for _, tx := range node.pendingTransactions {
			if txIDs[tx.Hash()] {
				txToReturn = append(txToReturn, tx)
			}
		}
	}
}

// BroadcastNewBlock is called by consensus leader to sync new blocks with other clients/nodes.
// NOTE: For now, just send to the client (basically not broadcasting)
// TODO (lc): broadcast the new blocks to new nodes doing state sync
func (node *Node) BroadcastNewBlock(newBlock *types.Block) {
<<<<<<< HEAD
	utils.Logger().Info().Msgf("broadcasting new block %d", newBlock.NumberU64())
=======
>>>>>>> 59d1a174
	groups := []p2p.GroupID{node.NodeConfig.GetClientGroupID()}
	utils.Logger().Info().Msgf("broadcasting new block %d, group %s", newBlock.NumberU64(), groups[0])
	msg := host.ConstructP2pMessage(byte(0), proto_node.ConstructBlocksSyncMessage([]*types.Block{newBlock}))
	if err := node.host.SendMessageToGroups(groups, msg); err != nil {
		utils.Logger().Warn().Err(err).Msg("cannot broadcast new block")
	}
}

// BroadcastCrossLinkHeader is called by consensus leader to send the new header as cross link to beacon chain.
func (node *Node) BroadcastCrossLinkHeader(newBlock *types.Block) {
	utils.Logger().Info().Msgf("Broadcasting new header to beacon chain groupID %s", node.NodeConfig)
	lastThreeHeaders := []*types.Header{}

	block := node.Blockchain().GetBlockByNumber(newBlock.NumberU64() - 2)
	if block != nil {
		lastThreeHeaders = append(lastThreeHeaders, block.Header())
	}
	block = node.Blockchain().GetBlockByNumber(newBlock.NumberU64() - 1)
	if block != nil {
		lastThreeHeaders = append(lastThreeHeaders, block.Header())
	}
	lastThreeHeaders = append(lastThreeHeaders, newBlock.Header())

	node.host.SendMessageToGroups([]p2p.GroupID{node.NodeConfig.GetBeaconGroupID()}, host.ConstructP2pMessage(byte(0), proto_node.ConstructCrossLinkHeadersMessage(lastThreeHeaders)))
}

// BroadcastCXReceipts broadcasts cross shard receipts to correspoding
// destination shards
func (node *Node) BroadcastCXReceipts(newBlock *types.Block) {
	epoch := newBlock.Header().Epoch
	shardingConfig := core.ShardingSchedule.InstanceForEpoch(epoch)
	shardNum := int(shardingConfig.NumShards())
	myShardID := node.Consensus.ShardID
	utils.Logger().Info().Int("shardNum", shardNum).Uint32("myShardID", myShardID).Uint64("blockNum", newBlock.NumberU64()).Msg("[BroadcastCXReceipts]")

	for i := 0; i < shardNum; i++ {
		if i == int(myShardID) {
			continue
		}
		cxReceipts, err := node.Blockchain().ReadCXReceipts(uint32(i), newBlock.NumberU64(), newBlock.Hash(), false)
		if err != nil || len(cxReceipts) == 0 {
			//utils.Logger().Warn().Err(err).Uint32("ToShardID", uint32(i)).Int("numCXReceipts", len(cxReceipts)).Msg("[BroadcastCXReceipts] No ReadCXReceipts found")
			continue
		}
		merkleProof, err := node.Blockchain().CXMerkleProof(uint32(i), newBlock)
		if err != nil {
			utils.Logger().Warn().Uint32("ToShardID", uint32(i)).Msg("[BroadcastCXReceipts] Unable to get merkleProof")
			continue
		}
		utils.Logger().Info().Uint32("ToShardID", uint32(i)).Msg("[BroadcastCXReceipts] ReadCXReceipts and MerkleProof Found")

		groupID := p2p.ShardID(i)
		go node.host.SendMessageToGroups([]p2p.GroupID{p2p.NewGroupIDByShardID(groupID)}, host.ConstructP2pMessage(byte(0), proto_node.ConstructCXReceiptsProof(cxReceipts, merkleProof)))
	}
}

// VerifyNewBlock is called by consensus participants to verify the block (account model) they are running consensus on
func (node *Node) VerifyNewBlock(newBlock *types.Block) error {
	// TODO ek – where do we verify parent-child invariants,
	//  e.g. "child.Number == child.IsGenesis() ? 0 : parent.Number+1"?

	if newBlock.NumberU64() > 1 {
		err := core.VerifyBlockLastCommitSigs(node.Blockchain(), newBlock)
		if err != nil {
			return err
		}
	}
	if newBlock.ShardID() != node.Blockchain().ShardID() {
		return ctxerror.New("wrong shard ID",
			"my shard ID", node.Blockchain().ShardID(),
			"new block's shard ID", newBlock.ShardID())
	}
	err := node.Blockchain().ValidateNewBlock(newBlock)
	if err != nil {
		return ctxerror.New("cannot ValidateNewBlock",
			"blockHash", newBlock.Hash(),
			"numTx", len(newBlock.Transactions()),
		).WithCause(err)
	}

	// Verify cross links
	if node.NodeConfig.ShardID == 0 {
		err := node.VerifyBlockCrossLinks(newBlock)
		if err != nil {
			return err
		}
	}

	err = node.verifyIncomingReceipts(newBlock)
	if err != nil {
		return ctxerror.New("[VerifyNewBlock] Cannot ValidateNewBlock", "blockHash", newBlock.Hash(),
			"numIncomingReceipts", len(newBlock.IncomingReceipts())).WithCause(err)
	}

	// TODO: verify the vrf randomness
	// _ = newBlock.Header().Vrf

	// TODO: uncomment 4 lines after we finish staking mechanism
	//err = node.validateNewShardState(newBlock, &node.CurrentStakes)
	//	if err != nil {
	//		return ctxerror.New("failed to verify sharding state").WithCause(err)
	//	}
	return nil
}

// VerifyBlockCrossLinks verifies the cross links of the block
func (node *Node) VerifyBlockCrossLinks(block *types.Block) error {
	if len(block.Header().CrossLinks) == 0 {
		return nil
	}
	crossLinks := &types.CrossLinks{}
	err := rlp.DecodeBytes(block.Header().CrossLinks, crossLinks)
	if err != nil {
		return ctxerror.New("[CrossLinkVerification] failed to decode cross links",
			"blockHash", block.Hash(),
			"crossLinks", len(block.Header().CrossLinks),
		).WithCause(err)
	}

	if !crossLinks.IsSorted() {
		return ctxerror.New("[CrossLinkVerification] cross links are not sorted",
			"blockHash", block.Hash(),
			"crossLinks", len(block.Header().CrossLinks),
		)
	}

	firstCrossLinkBlock := core.ShardingSchedule.FirstCrossLinkBlock()

	for i, crossLink := range *crossLinks {
		lastLink := &types.CrossLink{}
		if i == 0 {
			if crossLink.BlockNum().Uint64() > firstCrossLinkBlock {
				lastLink, err = node.Blockchain().ReadShardLastCrossLink(crossLink.ShardID())
				if err != nil {
					return ctxerror.New("[CrossLinkVerification] no last cross link found 1",
						"blockHash", block.Hash(),
						"crossLink", lastLink,
					).WithCause(err)
				}
			}
		} else {
			if (*crossLinks)[i-1].Header().ShardID != crossLink.Header().ShardID {
				if crossLink.BlockNum().Uint64() > firstCrossLinkBlock {
					lastLink, err = node.Blockchain().ReadShardLastCrossLink(crossLink.ShardID())
					if err != nil {
						return ctxerror.New("[CrossLinkVerification] no last cross link found 2",
							"blockHash", block.Hash(),
							"crossLink", lastLink,
						).WithCause(err)
					}
				}
			} else {
				lastLink = &(*crossLinks)[i-1]
			}
		}

		if crossLink.BlockNum().Uint64() > firstCrossLinkBlock { // TODO: verify genesis block
			err = node.VerifyCrosslinkHeader(lastLink.Header(), crossLink.Header())
			if err != nil {
				return ctxerror.New("cannot ValidateNewBlock",
					"blockHash", block.Hash(),
					"numTx", len(block.Transactions()),
				).WithCause(err)
			}
		}
	}
	return nil
}

// BigMaxUint64 is maximum possible uint64 value, that is, (1**64)-1.
var BigMaxUint64 = new(big.Int).SetBytes([]byte{
	255, 255, 255, 255, 255, 255, 255, 255,
})

// validateNewShardState validate whether the new shard state root matches
func (node *Node) validateNewShardState(block *types.Block, stakeInfo *map[common.Address]*structs.StakeInfo) error {
	// Common case first – blocks without resharding proposal
	header := block.Header()
	if header.ShardStateHash == (common.Hash{}) {
		// No new shard state was proposed
		if block.ShardID() == 0 {
			if core.IsEpochLastBlock(block) {
				// TODO ek - invoke view change
				return errors.New("beacon leader did not propose resharding")
			}
		} else {
			if node.nextShardState.master != nil &&
				!time.Now().Before(node.nextShardState.proposeTime) {
				// TODO ek – invoke view change
				return errors.New("regular leader did not propose resharding")
			}
		}
		// We aren't expecting to reshard, so proceed to sign
		return nil
	}
	shardState := &types.ShardState{}
	err := rlp.DecodeBytes(header.ShardState, shardState)
	if err != nil {
		return err
	}
	proposed := *shardState
	if block.ShardID() == 0 {
		// Beacon validators independently recalculate the master state and
		// compare it against the proposed copy.
		nextEpoch := new(big.Int).Add(block.Header().Epoch, common.Big1)
		// TODO ek – this may be called from regular shards,
		//  for vetting beacon chain blocks received during block syncing.
		//  DRand may or or may not get in the way.  Test this out.
		expected, err := core.CalculateNewShardState(
			node.Blockchain(), nextEpoch, stakeInfo)
		if err != nil {
			return ctxerror.New("cannot calculate expected shard state").
				WithCause(err)
		}
		if types.CompareShardState(expected, proposed) != 0 {
			// TODO ek – log state proposal differences
			// TODO ek – this error should trigger view change
			err := errors.New("shard state proposal is different from expected")
			// TODO ek/chao – calculated shard state is different even with the
			//  same input, i.e. it is nondeterministic.
			//  Don't treat this as a blocker until we fix the nondeterminism.
			//return err
			ctxerror.Log15(utils.GetLogger().Warn, err)
		}
	} else {
		// Regular validators fetch the local-shard copy on the beacon chain
		// and compare it against the proposed copy.
		//
		// We trust the master proposal in our copy of beacon chain.
		// The sanity check for the master proposal is done earlier,
		// when the beacon block containing the master proposal is received
		// and before it is admitted into the local beacon chain.
		//
		// TODO ek – fetch masterProposal from beaconchain instead
		masterProposal := node.nextShardState.master.ShardState
		expected := masterProposal.FindCommitteeByID(block.ShardID())
		switch len(proposed) {
		case 0:
			// Proposal to discontinue shard
			if expected != nil {
				// TODO ek – invoke view change
				return errors.New(
					"leader proposed to disband against beacon decision")
			}
		case 1:
			// Proposal to continue shard
			proposed := proposed[0]
			// Sanity check: Shard ID should match
			if proposed.ShardID != block.ShardID() {
				// TODO ek – invoke view change
				return ctxerror.New("proposal has incorrect shard ID",
					"proposedShard", proposed.ShardID,
					"blockShard", block.ShardID())
			}
			// Did beaconchain say we are no more?
			if expected == nil {
				// TODO ek – invoke view change
				return errors.New(
					"leader proposed to continue against beacon decision")
			}
			// Did beaconchain say the same proposal?
			if types.CompareCommittee(expected, &proposed) != 0 {
				// TODO ek – log differences
				// TODO ek – invoke view change
				return errors.New("proposal differs from one in beacon chain")
			}
		default:
			// TODO ek – invoke view change
			return ctxerror.New(
				"regular resharding proposal has incorrect number of shards",
				"numShards", len(proposed))
		}
	}
	return nil
}

// PostConsensusProcessing is called by consensus participants, after consensus is done, to:
// 1. add the new block to blockchain
// 2. [leader] send new block to the client
// 3. [leader] send cross shard tx receipts to destination shard
func (node *Node) PostConsensusProcessing(newBlock *types.Block) {
	if err := node.AddNewBlock(newBlock); err != nil {
		utils.Logger().Error().
			Err(err).
			Msg("Error when adding new block")
		return
	}

	if node.Consensus.PubKey.IsEqual(node.Consensus.LeaderPubKey) {
		if node.NodeConfig.ShardID == 0 {
			node.BroadcastNewBlock(newBlock)
		}
		node.BroadcastCrossLinkHeader(newBlock)
		node.BroadcastCXReceipts(newBlock)
	} else {
		utils.Logger().Info().
			Uint64("ViewID", node.Consensus.GetViewID()).
			Msg("BINGO !!! Reached Consensus")
	}

	node.Blockchain().CleanCXReceiptsCheckpointsByBlock(newBlock)

	if node.NodeConfig.GetNetworkType() != nodeconfig.Mainnet {
		// Update contract deployer's nonce so default contract like faucet can issue transaction with current nonce
		nonce := node.GetNonceOfAddress(crypto.PubkeyToAddress(node.ContractDeployerKey.PublicKey))
		atomic.StoreUint64(&node.ContractDeployerCurrentNonce, nonce)

		for _, tx := range newBlock.Transactions() {
			msg, err := tx.AsMessage(types.HomesteadSigner{})
			if err != nil {
				utils.Logger().Error().Msg("Error when parsing tx into message")
			}
			if _, ok := node.AddressNonce.Load(msg.From()); ok {
				nonce := node.GetNonceOfAddress(msg.From())
				node.AddressNonce.Store(msg.From(), nonce)
			}
		}

		// TODO: Enable the following after v0
		if node.Consensus.ShardID == 0 {
			// TODO: enable drand only for beacon chain
			// ConfirmedBlockChannel which is listened by drand leader who will initiate DRG if its a epoch block (first block of a epoch)
			//if node.DRand != nil {
			//	go func() {
			//		node.ConfirmedBlockChannel <- newBlock
			//	}()
			//}

			// TODO: enable staking
			// TODO: update staking information once per epoch.
			//node.UpdateStakingList(node.QueryStakeInfo())
			//node.printStakingList()
		}

		// TODO: enable shard state update
		//newBlockHeader := newBlock.Header()
		//if newBlockHeader.ShardStateHash != (common.Hash{}) {
		//	if node.Consensus.ShardIDs == 0 {
		//		// TODO ek – this is a temp hack until beacon chain sync is fixed
		//		// End-of-epoch block on beacon chain; block's EpochState is the
		//		// master resharding table.  Broadcast it to the network.
		//		if err := node.broadcastEpochShardState(newBlock); err != nil {
		//			e := ctxerror.New("cannot broadcast shard state").WithCause(err)
		//			ctxerror.Log15(utils.Logger().Error, e)
		//		}
		//	}
		//	shardState, err := newBlockHeader.GetShardState()
		//	if err != nil {
		//		e := ctxerror.New("cannot get shard state from header").WithCause(err)
		//		ctxerror.Log15(utils.Logger().Error, e)
		//	} else {
		//		node.transitionIntoNextEpoch(shardState)
		//	}
		//}
	}
}

func (node *Node) broadcastEpochShardState(newBlock *types.Block) error {
	shardState, err := newBlock.Header().GetShardState()
	if err != nil {
		return err
	}
	epochShardStateMessage := proto_node.ConstructEpochShardStateMessage(
		types.EpochShardState{
			Epoch:      newBlock.Header().Epoch.Uint64() + 1,
			ShardState: shardState,
		},
	)
	return node.host.SendMessageToGroups(
		[]p2p.GroupID{node.NodeConfig.GetClientGroupID()},
		host.ConstructP2pMessage(byte(0), epochShardStateMessage))
}

// AddNewBlock is usedd to add new block into the blockchain.
func (node *Node) AddNewBlock(newBlock *types.Block) error {
	_, err := node.Blockchain().InsertChain([]*types.Block{newBlock})
	if err != nil {
		utils.Logger().Error().
			Err(err).
			Uint64("blockNum", newBlock.NumberU64()).
			Bytes("parentHash", newBlock.Header().ParentHash.Bytes()[:]).
			Bytes("hash", newBlock.Header().Hash().Bytes()[:]).
			Msg("Error Adding new block to blockchain")
	} else {
		utils.Logger().Info().
			Uint64("blockNum", newBlock.NumberU64()).
			Str("hash", newBlock.Header().Hash().Hex()).
			Msg("Added New Block to Blockchain!!!")
	}
	return err
}

type genesisNode struct {
	ShardID     uint32
	MemberIndex int
	NodeID      types.NodeID
}

var (
	genesisCatalogOnce          sync.Once
	genesisNodeByStakingAddress = make(map[common.Address]*genesisNode)
	genesisNodeByConsensusKey   = make(map[types.BlsPublicKey]*genesisNode)
)

func initGenesisCatalog() {
	genesisShardState := core.GetInitShardState()
	for _, committee := range genesisShardState {
		for i, nodeID := range committee.NodeList {
			genesisNode := &genesisNode{
				ShardID:     committee.ShardID,
				MemberIndex: i,
				NodeID:      nodeID,
			}
			genesisNodeByStakingAddress[nodeID.EcdsaAddress] = genesisNode
			genesisNodeByConsensusKey[nodeID.BlsPublicKey] = genesisNode
		}
	}
}

func getGenesisNodeByStakingAddress(address common.Address) *genesisNode {
	genesisCatalogOnce.Do(initGenesisCatalog)
	return genesisNodeByStakingAddress[address]
}

func getGenesisNodeByConsensusKey(key types.BlsPublicKey) *genesisNode {
	genesisCatalogOnce.Do(initGenesisCatalog)
	return genesisNodeByConsensusKey[key]
}

func (node *Node) pingMessageHandler(msgPayload []byte, sender libp2p_peer.ID) int {
	senderStr := string(sender)
	if senderStr != "" {
		_, ok := node.duplicatedPing.LoadOrStore(senderStr, true)
		if ok {
			// duplicated ping message return
			return 0
		}
	}

	ping, err := proto_discovery.GetPingMessage(msgPayload)
	if err != nil {
		utils.Logger().Error().
			Err(err).
			Msg("Can't get Ping Message")
		return -1
	}

	peer := new(p2p.Peer)
	peer.IP = ping.Node.IP
	peer.Port = ping.Node.Port
	peer.PeerID = ping.Node.PeerID
	peer.ConsensusPubKey = nil

	if ping.Node.PubKey != nil {
		peer.ConsensusPubKey = &bls.PublicKey{}
		if err := peer.ConsensusPubKey.Deserialize(ping.Node.PubKey[:]); err != nil {
			utils.Logger().Error().
				Err(err).
				Msg("UnmarshalBinary Failed")
			return -1
		}
	}

	var k types.BlsPublicKey
	if err := k.FromLibBLSPublicKey(peer.ConsensusPubKey); err != nil {
		err = ctxerror.New("cannot convert BLS public key").WithCause(err)
		ctxerror.Log15(utils.GetLogger().Warn, err)
	}
	utils.Logger().Info().
		Str("Peer Version", ping.NodeVer).
		Interface("PeerID", peer).
		Msg("received ping message")

	// add to incoming peer list
	//node.host.AddIncomingPeer(*peer)
	node.host.ConnectHostPeer(*peer)

	if ping.Node.Role == proto_node.ClientRole {
		utils.Logger().Info().
			Str("Client", peer.String()).
			Msg("Add Client Peer to Node")
		node.ClientPeer = peer
	} else {
		node.AddPeers([]*p2p.Peer{peer})
		utils.Logger().Info().
			Str("Peer", peer.String()).
			Int("# Peers", len(node.Consensus.PublicKeys)).
			Msg("Add Peer to Node")
	}

	return 1
}

// SendPongMessage is the a goroutine to periodcally send pong message to all peers
func (node *Node) SendPongMessage() {
	tick := time.NewTicker(2 * time.Second)
	tick2 := time.NewTicker(120 * time.Second)

	numPeers := node.numPeers
	sentMessage := false
	firstTime := true

	// Send Pong Message only when there is change on the number of peers
	for {
		select {
		case <-tick.C:
			peers := node.Consensus.GetValidatorPeers()
			numPeersNow := node.numPeers

			// no peers, wait for another tick
			if numPeersNow == 0 {
				utils.Logger().Info().
					Int("numPeers", numPeers).
					Int("numPeersNow", numPeersNow).
					Msg("[PONG] No peers, continue")
				continue
			}
			// new peers added
			if numPeersNow != numPeers {
				utils.Logger().Info().
					Int("numPeers", numPeers).
					Int("numPeersNow", numPeersNow).
					Msg("[PONG] Different number of peers")
				sentMessage = false
			} else {
				// stable number of peers, sent the pong message
				// also make sure number of peers is greater than the minimal required number
				if !sentMessage && numPeersNow >= node.Consensus.MinPeers {
					pong := proto_discovery.NewPongMessage(peers, node.Consensus.PublicKeys, node.Consensus.GetLeaderPubKey(), node.Consensus.ShardID)
					buffer := pong.ConstructPongMessage()
					err := node.host.SendMessageToGroups([]p2p.GroupID{node.NodeConfig.GetShardGroupID()}, host.ConstructP2pMessage(byte(0), buffer))
					if err != nil {
						utils.Logger().Error().
							Str("group", string(node.NodeConfig.GetShardGroupID())).
							Msg("[PONG] Failed to send pong message")
						continue
					} else {
						utils.Logger().Info().
							Str("group", string(node.NodeConfig.GetShardGroupID())).
							Int("# nodes", numPeersNow).
							Msg("[PONG] Sent pong message to")
					}
					sentMessage = true

					// only need to notify consensus leader once to start the consensus
					if firstTime {
						// Leader stops sending ping message
						node.serviceManager.TakeAction(&service.Action{Action: service.Stop, ServiceType: service.PeerDiscovery})
						utils.Logger().Info().Msg("[PONG] StartConsensus")
						node.startConsensus <- struct{}{}
						firstTime = false
					}
				}
			}
			numPeers = numPeersNow
		case <-tick2.C:
			// send pong message regularly to make sure new node received all the public keys
			// also nodes offline/online will receive the public keys
			peers := node.Consensus.GetValidatorPeers()
			pong := proto_discovery.NewPongMessage(peers, node.Consensus.PublicKeys, node.Consensus.GetLeaderPubKey(), node.Consensus.ShardID)
			buffer := pong.ConstructPongMessage()
			err := node.host.SendMessageToGroups([]p2p.GroupID{node.NodeConfig.GetShardGroupID()}, host.ConstructP2pMessage(byte(0), buffer))
			if err != nil {
				utils.Logger().Error().
					Str("group", string(node.NodeConfig.GetShardGroupID())).
					Msg("[PONG] Failed to send regular pong message")
				continue
			} else {
				utils.Logger().Info().
					Str("group", string(node.NodeConfig.GetShardGroupID())).
					Int("# nodes", len(peers)).
					Msg("[PONG] Sent regular pong message to")
			}
		}
	}
}

func (node *Node) pongMessageHandler(msgPayload []byte) int {
	pong, err := proto_discovery.GetPongMessage(msgPayload)
	if err != nil {
		utils.Logger().Error().
			Err(err).
			Msg("Can't get Pong Message")
		return -1
	}

	if pong.ShardID != node.Consensus.ShardID {
		utils.Logger().Error().
			Uint32("receivedShardID", pong.ShardID).
			Uint32("expectedShardID", node.Consensus.ShardID).
			Msg("Received Pong message for the wrong shard")
		return 0
	}

	peers := make([]*p2p.Peer, 0)

	for _, p := range pong.Peers {
		peer := new(p2p.Peer)
		peer.IP = p.IP
		peer.Port = p.Port
		peer.PeerID = p.PeerID

		peer.ConsensusPubKey = &bls.PublicKey{}
		if len(p.PubKey) != 0 { // TODO: add the check in bls library
			err = peer.ConsensusPubKey.Deserialize(p.PubKey[:])
			if err != nil {
				utils.Logger().Error().
					Err(err).
					Msg("Deserialize ConsensusPubKey Failed")
				continue
			}
		}
		peers = append(peers, peer)
	}

	if len(peers) > 0 {
		node.AddPeers(peers)
	}

	// Stop discovery service after received pong message
	data := make(map[string]interface{})
	data["peer"] = p2p.GroupAction{Name: node.NodeConfig.GetShardGroupID(), Action: p2p.ActionPause}

	node.serviceManager.TakeAction(&service.Action{Action: service.Notify, ServiceType: service.PeerDiscovery, Params: data})

	// TODO: remove this after fully migrating to beacon chain-based committee membership
	return 0
}

func (node *Node) epochShardStateMessageHandler(msgPayload []byte) error {
	epochShardState, err := proto_node.DeserializeEpochShardStateFromMessage(msgPayload)
	if err != nil {
		return ctxerror.New("Can't get shard state message").WithCause(err)
	}
	if node.Consensus == nil {
		return nil
	}
	receivedEpoch := big.NewInt(int64(epochShardState.Epoch))
	utils.Logger().Info().
		Int64("epoch", receivedEpoch.Int64()).
		Msg("received new shard state")

	node.nextShardState.master = epochShardState
	if node.Consensus.IsLeader() {
		// Wait a bit to allow the master table to reach other validators.
		node.nextShardState.proposeTime = time.Now().Add(5 * time.Second)
	} else {
		// Wait a bit to allow the master table to reach the leader,
		// and to allow the leader to propose next shard state based upon it.
		node.nextShardState.proposeTime = time.Now().Add(15 * time.Second)
	}
	// TODO ek – this should be done from replaying beaconchain once
	//  beaconchain sync is fixed
	err = node.Beaconchain().WriteShardState(
		receivedEpoch, epochShardState.ShardState)
	if err != nil {
		return ctxerror.New("cannot store shard state", "epoch", receivedEpoch).
			WithCause(err)
	}
	return nil
}

/*
func (node *Node) transitionIntoNextEpoch(shardState types.ShardState) {
	logger = logger.New(
		"blsPubKey", hex.EncodeToString(node.Consensus.PubKey.Serialize()),
		"curShard", node.Blockchain().ShardIDs(),
		"curLeader", node.Consensus.IsLeader())
	for _, c := range shardState {
		utils.Logger().Debug().
			Uint32("shardID", c.ShardIDs).
			Str("nodeList", c.NodeList).
         Msg("new shard information")
	}
	myShardID, isNextLeader := findRoleInShardState(
		node.Consensus.PubKey, shardState)
	logger = logger.New(
		"nextShard", myShardID,
		"nextLeader", isNextLeader)

	if myShardID == math.MaxUint32 {
		getLogger().Info("Somehow I got kicked out. Exiting")
		os.Exit(8) // 8 represents it's a loop and the program restart itself
	}

	myShardState := shardState[myShardID]

	// Update public keys
	var publicKeys []*bls.PublicKey
	for idx, nodeID := range myShardState.NodeList {
		key := &bls.PublicKey{}
		err := key.Deserialize(nodeID.BlsPublicKey[:])
		if err != nil {
			getLogger().Error("Failed to deserialize BLS public key in shard state",
				"idx", idx,
				"error", err)
		}
		publicKeys = append(publicKeys, key)
	}
	node.Consensus.UpdatePublicKeys(publicKeys)
	//	node.DRand.UpdatePublicKeys(publicKeys)

	if node.Blockchain().ShardIDs() == myShardID {
		getLogger().Info("staying in the same shard")
	} else {
		getLogger().Info("moving to another shard")
		if err := node.shardChains.Close(); err != nil {
			getLogger().Error("cannot close shard chains", "error", err)
		}
		restartProcess(getRestartArguments(myShardID))
	}
}
*/

func findRoleInShardState(
	key *bls.PublicKey, state types.ShardState,
) (shardID uint32, isLeader bool) {
	keyBytes := key.Serialize()
	for idx, shard := range state {
		for nodeIdx, nodeID := range shard.NodeList {
			if bytes.Compare(nodeID.BlsPublicKey[:], keyBytes) == 0 {
				return uint32(idx), nodeIdx == 0
			}
		}
	}
	return math.MaxUint32, false
}

func restartProcess(args []string) {
	execFile, err := getBinaryPath()
	if err != nil {
		utils.Logger().Error().
			Err(err).
			Str("file", execFile).
			Msg("Failed to get program path when restarting program")
	}
	utils.Logger().Info().
		Strs("args", args).
		Strs("env", os.Environ()).
		Msg("Restarting program")
	err = syscall.Exec(execFile, args, os.Environ())
	if err != nil {
		utils.Logger().Error().
			Err(err).
			Msg("Failed to restart program after resharding")
	}
	panic("syscall.Exec() is not supposed to return")
}

func getRestartArguments(myShardID uint32) []string {
	args := os.Args
	hasShardID := false
	shardIDFlag := "-shard_id"
	// newNodeFlag := "-is_newnode"
	for i, arg := range args {
		if arg == shardIDFlag {
			if i+1 < len(args) {
				args[i+1] = strconv.Itoa(int(myShardID))
			} else {
				args = append(args, strconv.Itoa(int(myShardID)))
			}
			hasShardID = true
		}
		// TODO: enable this
		//if arg == newNodeFlag {
		//	args[i] = ""  // remove new node flag
		//}
	}
	if !hasShardID {
		args = append(args, shardIDFlag)
		args = append(args, strconv.Itoa(int(myShardID)))
	}
	return args
}

// Gets the path of this currently running binary program.
func getBinaryPath() (argv0 string, err error) {
	argv0, err = exec.LookPath(os.Args[0])
	if nil != err {
		return
	}
	if _, err = os.Stat(argv0); nil != err {
		return
	}
	return
}

// ConsensusMessageHandler passes received message in node_handler to consensus
func (node *Node) ConsensusMessageHandler(msgPayload []byte) {
	node.Consensus.MsgChan <- msgPayload
}<|MERGE_RESOLUTION|>--- conflicted
+++ resolved
@@ -279,10 +279,6 @@
 // NOTE: For now, just send to the client (basically not broadcasting)
 // TODO (lc): broadcast the new blocks to new nodes doing state sync
 func (node *Node) BroadcastNewBlock(newBlock *types.Block) {
-<<<<<<< HEAD
-	utils.Logger().Info().Msgf("broadcasting new block %d", newBlock.NumberU64())
-=======
->>>>>>> 59d1a174
 	groups := []p2p.GroupID{node.NodeConfig.GetClientGroupID()}
 	utils.Logger().Info().Msgf("broadcasting new block %d, group %s", newBlock.NumberU64(), groups[0])
 	msg := host.ConstructP2pMessage(byte(0), proto_node.ConstructBlocksSyncMessage([]*types.Block{newBlock}))
