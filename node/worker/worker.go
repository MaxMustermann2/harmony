package worker

import (
	"fmt"
	"math/big"
	"time"

	"github.com/harmony-one/harmony/shard"

	"github.com/ethereum/go-ethereum/rlp"

	"github.com/ethereum/go-ethereum/common"
	"github.com/harmony-one/harmony/internal/params"

	"github.com/harmony-one/harmony/block"
	consensus_engine "github.com/harmony-one/harmony/consensus/engine"
	"github.com/harmony-one/harmony/core"
	"github.com/harmony-one/harmony/core/state"
	"github.com/harmony-one/harmony/core/types"
	"github.com/harmony-one/harmony/core/vm"

	shardingconfig "github.com/harmony-one/harmony/internal/configs/sharding"
	"github.com/harmony-one/harmony/internal/ctxerror"
	"github.com/harmony-one/harmony/internal/utils"
)

// environment is the worker's current environment and holds all of the current state information.
type environment struct {
	state   *state.DB     // apply state changes here
	gasPool *core.GasPool // available gas used to pack transactions

	header   *block.Header
	txs      []*types.Transaction
	receipts []*types.Receipt
	outcxs   []*types.CXReceipt       // cross shard transaction receipts (source shard)
	incxs    []*types.CXReceiptsProof // cross shard receipts and its proof (desitinatin shard)
}

// Worker is the main object which takes care of submitting new work to consensus engine
// and gathering the sealing result.
type Worker struct {
	config  *params.ChainConfig
	chain   *core.BlockChain
	current *environment // An environment for current running cycle.

	engine consensus_engine.Engine

	gasFloor uint64
	gasCeil  uint64

	shardID uint32
}

// Returns a tuple where the first value is the txs sender account address,
// the second is the throttling result enum for the transaction of interest.
// Throttling happens based on the amount, frequency, etc.
func (w *Worker) throttleTxs(selected types.Transactions, recentTxsStats types.RecentTxsStats, txsThrottleConfig *shardingconfig.TxsThrottleConfig, tx *types.Transaction) (common.Address, shardingconfig.TxThrottleFlag) {
	var sender common.Address
	msg, err := tx.AsMessage(types.MakeSigner(w.config, w.chain.CurrentBlock().Epoch()))
	if err != nil {
		utils.Logger().Error().Err(err).Str("txId", tx.Hash().Hex()).Msg("Error when parsing tx into message")
	} else {
		sender = msg.From()
	}

	// already selected max num txs
	if len(selected) > txsThrottleConfig.MaxNumTxsPerBlockLimit {
		utils.Logger().Info().Str("txId", tx.Hash().Hex()).Int("MaxNumTxsPerBlockLimit", txsThrottleConfig.MaxNumTxsPerBlockLimit).Msg("Throttling tx with max num txs per block limit")
		return sender, shardingconfig.TxUnselect
	}

	// throttle a single sender sending too many transactions in one block
	if tx.Value().Cmp(txsThrottleConfig.MaxTxAmountLimit) > 0 {
		utils.Logger().Info().Str("txId", tx.Hash().Hex()).Uint64("MaxTxAmountLimit", txsThrottleConfig.MaxTxAmountLimit.Uint64()).Uint64("txAmount", tx.Value().Uint64()).Msg("Throttling tx with max amount limit")
		return sender, shardingconfig.TxInvalid
	}

	// throttle too large transaction
	var numTxsPastHour uint64
	for _, blockTxsCounts := range recentTxsStats {
		numTxsPastHour += blockTxsCounts[sender]
	}
	if numTxsPastHour >= txsThrottleConfig.MaxNumRecentTxsPerAccountLimit {
		utils.Logger().Info().Str("txId", tx.Hash().Hex()).Uint64("MaxNumRecentTxsPerAccountLimit", txsThrottleConfig.MaxNumRecentTxsPerAccountLimit).Msg("Throttling tx with max txs per account in a single block limit")
		return sender, shardingconfig.TxInvalid
	}

	return sender, shardingconfig.TxSelect
}

// SelectTransactionsForNewBlock selects transactions for new block.
func (w *Worker) SelectTransactionsForNewBlock(newBlockNum uint64, txs types.Transactions, recentTxsStats types.RecentTxsStats, txsThrottleConfig *shardingconfig.TxsThrottleConfig, coinbase common.Address) (types.Transactions, types.Transactions, types.Transactions) {
	// Must update to the correct current state before processing potential txns
	if err := w.UpdateCurrent(coinbase); err != nil {
		utils.Logger().Error().
			Err(err).
			Msg("Failed updating worker's state before txn selection")
		return types.Transactions{}, txs, types.Transactions{}
	}

	if w.current.gasPool == nil {
		w.current.gasPool = new(core.GasPool).AddGas(w.current.header.GasLimit())
	}

	selected := types.Transactions{}
	unselected := types.Transactions{}
	invalid := types.Transactions{}
	for _, tx := range txs {
		if tx.ShardID() != w.shardID {
			invalid = append(invalid, tx)
			continue
		}

		sender, flag := w.throttleTxs(selected, recentTxsStats, txsThrottleConfig, tx)
		switch flag {
		case shardingconfig.TxUnselect:
			unselected = append(unselected, tx)

		case shardingconfig.TxInvalid:
			invalid = append(invalid, tx)

		case shardingconfig.TxSelect:
			snap := w.current.state.Snapshot()
			_, err := w.commitTransaction(tx, coinbase)
			if err != nil {
				w.current.state.RevertToSnapshot(snap)
				invalid = append(invalid, tx)
				utils.Logger().Error().Err(err).Str("txId", tx.Hash().Hex()).Msg("Commit transaction error")
			} else {
				selected = append(selected, tx)
				// handle the case when msg was not able to extracted from tx
				if len(sender.String()) > 0 {
					recentTxsStats[newBlockNum][sender]++
				}
			}
		}

		// log invalid or unselected txs
		if flag == shardingconfig.TxUnselect || flag == shardingconfig.TxInvalid {
			utils.Logger().Info().Str("txId", tx.Hash().Hex()).Str("txThrottleFlag", flag.String()).Msg("Transaction Throttle flag")
		}

		utils.Logger().Info().Str("txId", tx.Hash().Hex()).Uint64("txGasLimit", tx.Gas()).Msg("Transaction gas limit info")
	}

	utils.Logger().Info().Uint64("newBlockNum", newBlockNum).Uint64("blockGasLimit", w.current.header.GasLimit()).Uint64("blockGasUsed", w.current.header.GasUsed()).Msg("Block gas limit and usage info")

	return selected, unselected, invalid
}

func (w *Worker) commitTransaction(tx *types.Transaction, coinbase common.Address) ([]*types.Log, error) {
	snap := w.current.state.Snapshot()

	gasUsed := w.current.header.GasUsed()
	receipt, cx, _, err := core.ApplyTransaction(w.config, w.chain, &coinbase, w.current.gasPool, w.current.state, w.current.header, tx, &gasUsed, vm.Config{})
	w.current.header.SetGasUsed(gasUsed)
	if err != nil {
		w.current.state.RevertToSnapshot(snap)
		return nil, err
	}
	if receipt == nil {
		utils.Logger().Warn().Interface("tx", tx).Interface("cx", cx).Msg("Receipt is Nil!")
		return nil, fmt.Errorf("Receipt is Nil")
	}
	w.current.txs = append(w.current.txs, tx)
	w.current.receipts = append(w.current.receipts, receipt)
	if cx != nil {
		w.current.outcxs = append(w.current.outcxs, cx)
	}

	return receipt.Logs, nil
}

// CommitTransactions commits transactions.
func (w *Worker) CommitTransactions(txs types.Transactions, coinbase common.Address) error {
	// Must update to the correct current state before processing potential txns
	if err := w.UpdateCurrent(coinbase); err != nil {
		utils.Logger().Error().
			Err(err).
			Msg("Failed updating worker's state before committing txns")
		return err
	}

	if w.current.gasPool == nil {
		w.current.gasPool = new(core.GasPool).AddGas(w.current.header.GasLimit())
	}
	for _, tx := range txs {
		snap := w.current.state.Snapshot()
		_, err := w.commitTransaction(tx, coinbase)
		if err != nil {
			w.current.state.RevertToSnapshot(snap)
			return err

		}
	}
	return nil
}

// CommitReceipts commits a list of already verified incoming cross shard receipts
func (w *Worker) CommitReceipts(receiptsList []*types.CXReceiptsProof) error {
	if w.current.gasPool == nil {
		w.current.gasPool = new(core.GasPool).AddGas(w.current.header.GasLimit())
	}

	if len(receiptsList) == 0 {
		w.current.header.SetIncomingReceiptHash(types.EmptyRootHash)
	} else {
		w.current.header.SetIncomingReceiptHash(types.DeriveSha(types.CXReceiptsProofs(receiptsList)))
	}

	for _, cx := range receiptsList {
		err := core.ApplyIncomingReceipt(w.config, w.current.state, w.current.header, cx)
		if err != nil {
			return ctxerror.New("cannot apply receiptsList").WithCause(err)
		}
	}

	for _, cx := range receiptsList {
		w.current.incxs = append(w.current.incxs, cx)
	}
	return nil
}

// UpdateCurrent updates the current environment with the current state and header.
func (w *Worker) UpdateCurrent(coinbase common.Address) error {
	parent := w.chain.CurrentBlock()
	num := parent.Number()
	timestamp := time.Now().Unix()
	// New block's epoch is the same as parent's...
	epoch := new(big.Int).Set(parent.Header().Epoch())

	// TODO: Don't depend on sharding state for epoch change.
	if len(parent.Header().ShardState()) > 0 && parent.NumberU64() != 0 {
		// ... except if parent has a resharding assignment it increases by 1.
		epoch = epoch.Add(epoch, common.Big1)
	}
	header := block.NewHeaderWith().
		ParentHash(parent.Hash()).
		Number(num.Add(num, common.Big1)).
		GasLimit(core.CalcGasLimit(parent, w.gasFloor, w.gasCeil)).
		Time(big.NewInt(timestamp)).
		Epoch(epoch).
		ShardID(w.chain.ShardID()).
		Coinbase(coinbase).
		Header()
	return w.makeCurrent(parent, header)
}

// makeCurrent creates a new environment for the current cycle.
func (w *Worker) makeCurrent(parent *types.Block, header *block.Header) error {
	state, err := w.chain.StateAt(parent.Root())
	if err != nil {
		return err
	}
	env := &environment{
		state:  state,
		header: header,
	}

	w.current = env
	return nil
}

// GetCurrentState gets the current state.
func (w *Worker) GetCurrentState() *state.DB {
	return w.current.state
}

// GetCurrentReceipts get the receipts generated starting from the last state.
func (w *Worker) GetCurrentReceipts() []*types.Receipt {
	return w.current.receipts
}

// OutgoingReceipts get the receipts generated starting from the last state.
func (w *Worker) OutgoingReceipts() []*types.CXReceipt {
	return w.current.outcxs
}

// IncomingReceipts get incoming receipts in destination shard that is received from source shard
func (w *Worker) IncomingReceipts() []*types.CXReceiptsProof {
	return w.current.incxs
}

// ProposeShardStateWithoutBeaconSync proposes the next shard state for next epoch.
func (w *Worker) ProposeShardStateWithoutBeaconSync() shard.State {
	if !core.ShardingSchedule.IsLastBlock(w.current.header.Number.Uint64()) {
		return nil
	}
	nextEpoch := new(big.Int).Add(w.current.header.Epoch, common.Big1)
	return core.GetShardState(nextEpoch)
}

// FinalizeNewBlock generate a new block for the next consensus round.
func (w *Worker) FinalizeNewBlock(sig []byte, signers []byte, viewID uint64, coinbase common.Address, crossLinks types.CrossLinks, shardState shard.State) (*types.Block, error) {
	if len(sig) > 0 && len(signers) > 0 {
		sig2 := w.current.header.LastCommitSignature()
		copy(sig2[:], sig[:])
		w.current.header.SetLastCommitSignature(sig2)
		w.current.header.SetLastCommitBitmap(signers)
	}
<<<<<<< HEAD
	w.current.header.Coinbase = coinbase
	w.current.header.ViewID = new(big.Int)
	w.current.header.ViewID.SetUint64(viewID)

	// Cross Links
	if crossLinks != nil && len(crossLinks) != 0 {
		crossLinkData, err := rlp.EncodeToBytes(crossLinks)
		if err == nil {
			utils.Logger().Debug().
				Uint64("blockNum", w.current.header.Number.Uint64()).
				Int("numCrossLinks", len(crossLinks)).
				Msg("Successfully proposed cross links into new block")
			w.current.header.CrossLinks = crossLinkData
		} else {
			utils.Logger().Debug().Err(err).Msg("Failed to encode proposed cross links")
			return nil, err
		}
	}

	// Shard State
	if shardState != nil && len(shardState) != 0 {
		w.current.header.ShardStateHash = shardState.Hash()
		shardStateData, err := rlp.EncodeToBytes(shardState)
		if err == nil {
			w.current.header.ShardState = shardStateData
		} else {
			utils.Logger().Debug().Err(err).Msg("Failed to encode proposed shard state")
			return nil, err
		}
	}
=======
	w.current.header.SetCoinbase(coinbase)
	w.current.header.SetViewID(new(big.Int).SetUint64(viewID))
	w.current.header.SetCrossLinks(crossLinks)
>>>>>>> d2b3e8c3

	s := w.current.state.Copy()

	copyHeader := types.CopyHeader(w.current.header)
	block, err := w.engine.Finalize(w.chain, copyHeader, s, w.current.txs, w.current.receipts, w.current.outcxs, w.current.incxs)
	if err != nil {
		return nil, ctxerror.New("cannot finalize block").WithCause(err)
	}
	return block, nil
}

// New create a new worker object.
func New(config *params.ChainConfig, chain *core.BlockChain, engine consensus_engine.Engine, shardID uint32) *Worker {
	worker := &Worker{
		config: config,
		chain:  chain,
		engine: engine,
	}
	worker.gasFloor = 500000000000000000
	worker.gasCeil = 1000000000000000000
	worker.shardID = shardID

	parent := worker.chain.CurrentBlock()
	num := parent.Number()
	timestamp := time.Now().Unix()
	// New block's epoch is the same as parent's...
	epoch := parent.Header().Epoch()

	// TODO: Don't depend on sharding state for epoch change.
	if len(parent.Header().ShardState()) > 0 && parent.NumberU64() != 0 {
		// ... except if parent has a resharding assignment it increases by 1.
		epoch = epoch.Add(epoch, common.Big1)
	}
	header := block.NewHeaderWith().
		ParentHash(parent.Hash()).
		Number(num.Add(num, common.Big1)).
		GasLimit(core.CalcGasLimit(parent, worker.gasFloor, worker.gasCeil)).
		Time(big.NewInt(timestamp)).
		Epoch(epoch).
		ShardID(worker.chain.ShardID()).
		Header()
	worker.makeCurrent(parent, header)

	return worker
}<|MERGE_RESOLUTION|>--- conflicted
+++ resolved
@@ -283,10 +283,10 @@
 
 // ProposeShardStateWithoutBeaconSync proposes the next shard state for next epoch.
 func (w *Worker) ProposeShardStateWithoutBeaconSync() shard.State {
-	if !core.ShardingSchedule.IsLastBlock(w.current.header.Number.Uint64()) {
+	if !core.ShardingSchedule.IsLastBlock(w.current.header.Number().Uint64()) {
 		return nil
 	}
-	nextEpoch := new(big.Int).Add(w.current.header.Epoch, common.Big1)
+	nextEpoch := new(big.Int).Add(w.current.header.Epoch(), common.Big1)
 	return core.GetShardState(nextEpoch)
 }
 
@@ -298,20 +298,18 @@
 		w.current.header.SetLastCommitSignature(sig2)
 		w.current.header.SetLastCommitBitmap(signers)
 	}
-<<<<<<< HEAD
-	w.current.header.Coinbase = coinbase
-	w.current.header.ViewID = new(big.Int)
-	w.current.header.ViewID.SetUint64(viewID)
+	w.current.header.SetCoinbase(coinbase)
+	w.current.header.SetViewID(new(big.Int).SetUint64(viewID))
 
 	// Cross Links
 	if crossLinks != nil && len(crossLinks) != 0 {
 		crossLinkData, err := rlp.EncodeToBytes(crossLinks)
 		if err == nil {
 			utils.Logger().Debug().
-				Uint64("blockNum", w.current.header.Number.Uint64()).
+				Uint64("blockNum", w.current.header.Number().Uint64()).
 				Int("numCrossLinks", len(crossLinks)).
 				Msg("Successfully proposed cross links into new block")
-			w.current.header.CrossLinks = crossLinkData
+			w.current.header.SetCrossLinks(crossLinkData)
 		} else {
 			utils.Logger().Debug().Err(err).Msg("Failed to encode proposed cross links")
 			return nil, err
@@ -320,20 +318,15 @@
 
 	// Shard State
 	if shardState != nil && len(shardState) != 0 {
-		w.current.header.ShardStateHash = shardState.Hash()
+		w.current.header.SetShardStateHash(shardState.Hash())
 		shardStateData, err := rlp.EncodeToBytes(shardState)
 		if err == nil {
-			w.current.header.ShardState = shardStateData
+			w.current.header.SetShardState(shardStateData)
 		} else {
 			utils.Logger().Debug().Err(err).Msg("Failed to encode proposed shard state")
 			return nil, err
 		}
 	}
-=======
-	w.current.header.SetCoinbase(coinbase)
-	w.current.header.SetViewID(new(big.Int).SetUint64(viewID))
-	w.current.header.SetCrossLinks(crossLinks)
->>>>>>> d2b3e8c3
 
 	s := w.current.state.Copy()
 
