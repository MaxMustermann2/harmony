--- conflicted
+++ resolved
@@ -287,12 +287,8 @@
 		for i := range errs {
 			if errs[i] != nil {
 				utils.Logger().Info().Err(errs[i]).Msg("[AddPendingTransaction] Failed adding new transaction")
-<<<<<<< HEAD
 				err = errs[i]
 				break
-=======
-				return errs[i]
->>>>>>> 43379266
 			}
 		}
 		if err == nil || node.BroadcastInvalidTx {
