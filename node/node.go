--- conflicted
+++ resolved
@@ -100,20 +100,11 @@
 
 // Node represents a protocol-participating node in the network
 type Node struct {
-<<<<<<< HEAD
-	Consensus             *consensus.Consensus              // Consensus object containing all Consensus related data (e.g. committee members, signatures, commits)
-	ConfirmedBlockChannel chan *types.Block                 // The channel to send confirmed blocks
-	BeaconBlockChannel    chan *types.Block                 // The channel to send beacon blocks for non-beaconchain nodes
-	pendingCXReceipts     map[string]*types.CXReceiptsProof // All the receipts received but not yet processed for Consensus
-	pendingCXMutex        sync.Mutex
-	crosslinks            *crosslinks.Crosslinks // Memory storage for crosslink processing.
-=======
 	Consensus          *consensus.Consensus              // Consensus object containing all Consensus related data (e.g. committee members, signatures, commits)
 	BeaconBlockChannel chan *types.Block                 // The channel to send beacon blocks for non-beaconchain nodes
 	pendingCXReceipts  map[string]*types.CXReceiptsProof // All the receipts received but not yet processed for Consensus
 	pendingCXMutex     sync.Mutex
 	crosslinks         *crosslinks.Crosslinks // Memory storage for crosslink processing.
->>>>>>> 550a022e
 	// Shard databases
 	shardChains      shardchain.Collection
 	SelfPeer         p2p.Peer
@@ -1032,10 +1023,7 @@
 		TransactionErrorSink: types.NewTransactionErrorSink(),
 		crosslinks:           crosslinks.New(),
 		syncID:               GenerateSyncID(),
-<<<<<<< HEAD
-=======
 		keysToAddrs:          lrucache.NewCache[uint64, map[string]common.Address](10),
->>>>>>> 550a022e
 	}
 	if consensusObj == nil {
 		panic("consensusObj is nil")
@@ -1084,10 +1072,6 @@
 			}
 		}
 
-<<<<<<< HEAD
-		node.ConfirmedBlockChannel = make(chan *types.Block)
-=======
->>>>>>> 550a022e
 		node.BeaconBlockChannel = make(chan *types.Block)
 		txPoolConfig := core.DefaultTxPoolConfig
 
