package node

import (
	"crypto/ecdsa"
	"fmt"
	"sync"
	"time"

	"github.com/ethereum/go-ethereum/common"
	"github.com/harmony-one/harmony/accounts"
	"github.com/harmony-one/harmony/api/client"
	clientService "github.com/harmony-one/harmony/api/client/service"
	msg_pb "github.com/harmony-one/harmony/api/proto/message"
	proto_node "github.com/harmony-one/harmony/api/proto/node"
	"github.com/harmony-one/harmony/api/service"
	"github.com/harmony-one/harmony/api/service/syncing"
	"github.com/harmony-one/harmony/api/service/syncing/downloader"
	"github.com/harmony-one/harmony/block"
	"github.com/harmony-one/harmony/consensus"
	"github.com/harmony-one/harmony/consensus/reward"
	"github.com/harmony-one/harmony/contracts"
	"github.com/harmony-one/harmony/core"
	"github.com/harmony-one/harmony/core/types"
	"github.com/harmony-one/harmony/drand"
	"github.com/harmony-one/harmony/internal/chain"
	nodeconfig "github.com/harmony-one/harmony/internal/configs/node"
	"github.com/harmony-one/harmony/internal/ctxerror"
	"github.com/harmony-one/harmony/internal/params"
	"github.com/harmony-one/harmony/internal/shardchain"
	"github.com/harmony-one/harmony/internal/utils"
	"github.com/harmony-one/harmony/msgq"
	"github.com/harmony-one/harmony/node/worker"
	"github.com/harmony-one/harmony/p2p"
	p2p_host "github.com/harmony-one/harmony/p2p/host"
	"github.com/harmony-one/harmony/shard"
	"github.com/harmony-one/harmony/shard/committee"
	staking "github.com/harmony-one/harmony/staking/types"
)

// State is a state of a node.
type State byte

// All constants except the NodeLeader below are for validators only.
const (
	NodeInit              State = iota // Node just started, before contacting BeaconChain
	NodeWaitToJoin                     // Node contacted BeaconChain, wait to join Shard
	NodeNotInSync                      // Node out of sync, might be just joined Shard or offline for a period of time
	NodeOffline                        // Node is offline
	NodeReadyForConsensus              // Node is ready for doing consensus
	NodeDoingConsensus                 // Node is already doing consensus
	NodeLeader                         // Node is the leader of some shard.
)

const (
	// NumTryBroadCast is the number of times trying to broadcast
	NumTryBroadCast = 3
	// ClientRxQueueSize is the number of client messages to queue before tail-dropping.
	ClientRxQueueSize = 16384
	// ShardRxQueueSize is the number of shard messages to queue before tail-dropping.
	ShardRxQueueSize = 16384
	// GlobalRxQueueSize is the number of global messages to queue before tail-dropping.
	GlobalRxQueueSize = 16384
	// ClientRxWorkers is the number of concurrent client message handlers.
	ClientRxWorkers = 8
	// ShardRxWorkers is the number of concurrent shard message handlers.
	ShardRxWorkers = 32
	// GlobalRxWorkers is the number of concurrent global message handlers.
	GlobalRxWorkers = 32
)

func (state State) String() string {
	switch state {
	case NodeInit:
		return "NodeInit"
	case NodeWaitToJoin:
		return "NodeWaitToJoin"
	case NodeNotInSync:
		return "NodeNotInSync"
	case NodeOffline:
		return "NodeOffline"
	case NodeReadyForConsensus:
		return "NodeReadyForConsensus"
	case NodeDoingConsensus:
		return "NodeDoingConsensus"
	case NodeLeader:
		return "NodeLeader"
	}
	return "Unknown"
}

const (
	maxBroadcastNodes       = 10              // broadcast at most maxBroadcastNodes peers that need in sync
	broadcastTimeout  int64 = 60 * 1000000000 // 1 mins
	//SyncIDLength is the length of bytes for syncID
	SyncIDLength = 20
)

// use to push new block to outofsync node
type syncConfig struct {
	timestamp int64
	client    *downloader.Client
}

// Node represents a protocol-participating node in the network
type Node struct {
	Consensus             *consensus.Consensus // Consensus object containing all Consensus related data (e.g. committee members, signatures, commits)
	BlockChannel          chan *types.Block    // The channel to send newly proposed blocks
	ConfirmedBlockChannel chan *types.Block    // The channel to send confirmed blocks
	BeaconBlockChannel    chan *types.Block    // The channel to send beacon blocks for non-beaconchain nodes
	DRand                 *drand.DRand         // The instance for distributed randomness protocol
	pendingCrossLinks     []*block.Header
	pendingClMutex        sync.Mutex

	pendingCXReceipts map[string]*types.CXReceiptsProof // All the receipts received but not yet processed for Consensus
	pendingCXMutex    sync.Mutex

	// Shard databases
	shardChains shardchain.Collection

	Client   *client.Client // The presence of a client object means this node will also act as a client
	SelfPeer p2p.Peer       // TODO(minhdoan): it could be duplicated with Self below whose is Alok work.
	BCPeers  []p2p.Peer     // list of Beacon Chain Peers.  This is needed by all nodes.

	// TODO: Neighbors should store only neighbor nodes in the same shard
	Neighbors  sync.Map   // All the neighbor nodes, key is the sha256 of Peer IP/Port, value is the p2p.Peer
	numPeers   int        // Number of Peers
	State      State      // State of the Node
	stateMutex sync.Mutex // mutex for change node state

	// BeaconNeighbors store only neighbor nodes in the beacon chain shard
	BeaconNeighbors sync.Map // All the neighbor nodes, key is the sha256 of Peer IP/Port, value is the p2p.Peer

	TxPool *core.TxPool // TODO migrate to TxPool from pendingTransactions list below

	CxPool *core.CxPool // pool for missing cross shard receipts resend

	pendingTransactions map[common.Hash]*types.Transaction // All the transactions received but not yet processed for Consensus
	pendingTxMutex      sync.Mutex
	recentTxsStats      types.RecentTxsStats

	pendingStakingTransactions map[common.Hash]*staking.StakingTransaction // All the staking transactions received but not yet processed for Consensus
	pendingStakingTxMutex      sync.Mutex

	Worker       *worker.Worker
	BeaconWorker *worker.Worker // worker for beacon chain

	// Client server (for wallet requests)
	clientServer *clientService.Server

	// Syncing component.
	syncID                 [SyncIDLength]byte // a unique ID for the node during the state syncing process with peers
	downloaderServer       *downloader.Server
	stateSync              *syncing.StateSync
	beaconSync             *syncing.StateSync
	peerRegistrationRecord map[string]*syncConfig // record registration time (unixtime) of peers begin in syncing
	SyncingPeerProvider    SyncingPeerProvider

	// syncing frequency parameters
	syncFreq       int
	beaconSyncFreq int

	// The p2p host used to send/receive p2p messages
	host p2p.Host

	// Incoming messages to process.
	clientRxQueue *msgq.Queue
	shardRxQueue  *msgq.Queue
	globalRxQueue *msgq.Queue

	// Service manager.
	serviceManager *service.Manager

	// Demo account.
	DemoContractAddress      common.Address
	LotteryManagerPrivateKey *ecdsa.PrivateKey

	// Puzzle account.
	PuzzleContractAddress   common.Address
	PuzzleManagerPrivateKey *ecdsa.PrivateKey

	// For test only; TODO ek – remove this
	TestBankKeys []*ecdsa.PrivateKey

	ContractDeployerKey          *ecdsa.PrivateKey
	ContractDeployerCurrentNonce uint64 // The nonce of the deployer contract at current block
	ContractAddresses            []common.Address

	// For puzzle contracts
	AddressNonce sync.Map

	// Shard group Message Receiver
	shardGroupReceiver p2p.GroupReceiver

	// Global group Message Receiver, communicate with beacon chain, or cross-shard TX
	globalGroupReceiver p2p.GroupReceiver

	// Client Message Receiver to handle light client messages
	// Beacon leader needs to use this receiver to talk to new node
	clientReceiver p2p.GroupReceiver

	// Duplicated Ping Message Received
	duplicatedPing sync.Map

	// Channel to notify consensus service to really start consensus
	startConsensus chan struct{}

	// node configuration, including group ID, shard ID, etc
	NodeConfig *nodeconfig.ConfigType

	// Chain configuration.
	chainConfig params.ChainConfig

	// map of service type to its message channel.
	serviceMessageChan map[service.Type]chan *msg_pb.Message

	// Used to call smart contract locally
	ContractCaller *contracts.ContractCaller

	accountManager *accounts.Manager

	// Next shard state
	nextShardState struct {
		// The received master shard state
		master *shard.EpochShardState

		// When for a leader to propose the next shard state,
		// or for a validator to wait for a proposal before view change.
		// TODO ek – replace with retry-based logic instead of delay
		proposeTime time.Time
	}

	isFirstTime bool // the node was started with a fresh database
	// How long in second the leader needs to wait to propose a new block.
	BlockPeriod time.Duration

	// last time consensus reached for metrics
	lastConsensusTime int64
}

// Blockchain returns the blockchain for the node's current shard.
func (node *Node) Blockchain() *core.BlockChain {
	shardID := node.NodeConfig.ShardID
	bc, err := node.shardChains.ShardChain(shardID)
	if err != nil {
		utils.Logger().Error().
			Uint32("shardID", shardID).
			Err(err).
			Msg("cannot get shard chain")
	}
	return bc
}

// Beaconchain returns the beaconchain from node.
func (node *Node) Beaconchain() *core.BlockChain {
	bc, err := node.shardChains.ShardChain(0)
	if err != nil {
		utils.Logger().Error().Err(err).Msg("cannot get beaconchain")
	}
	return bc
}

func (node *Node) tryBroadcast(tx *types.Transaction) {
	msg := proto_node.ConstructTransactionListMessageAccount(types.Transactions{tx})

	shardGroupID := nodeconfig.NewGroupIDByShardID(nodeconfig.ShardID(tx.ShardID()))
	utils.Logger().Info().Str("shardGroupID", string(shardGroupID)).Msg("tryBroadcast")

	for attempt := 0; attempt < NumTryBroadCast; attempt++ {
		if err := node.host.SendMessageToGroups([]nodeconfig.GroupID{shardGroupID}, p2p_host.ConstructP2pMessage(byte(0), msg)); err != nil && attempt < NumTryBroadCast {
			utils.Logger().Error().Int("attempt", attempt).Msg("Error when trying to broadcast tx")
		} else {
			break
		}
	}
}

// Add new transactions to the pending transaction list.
func (node *Node) addPendingTransactions(newTxs types.Transactions) {
<<<<<<< HEAD
=======
	txPoolLimit := shard.Schedule.MaxTxPoolSizeLimit()
>>>>>>> 621e8bd3
	node.pendingTxMutex.Lock()

	node.TxPool.AddRemotes(newTxs)

	node.pendingTxMutex.Unlock()

	pendingCount, queueCount := node.TxPool.Stats()
	utils.Logger().Info().Int("length of newTxs", len(newTxs)).Int("totalPending", pendingCount).Int("totalQueued", queueCount).Msg("Got more transactions")
}

// Add new staking transactions to the pending staking transaction list.
func (node *Node) addPendingStakingTransactions(newStakingTxs staking.StakingTransactions) {
<<<<<<< HEAD
	txPoolLimit := 1000 // TODO: incorporate staking txn into TxPool
=======
	txPoolLimit := shard.Schedule.MaxTxPoolSizeLimit()
>>>>>>> 621e8bd3
	node.pendingStakingTxMutex.Lock()
	for _, tx := range newStakingTxs {
		if _, ok := node.pendingStakingTransactions[tx.Hash()]; !ok {
			node.pendingStakingTransactions[tx.Hash()] = tx
		}
		if len(node.pendingStakingTransactions) > txPoolLimit {
			break
		}
	}
	node.pendingStakingTxMutex.Unlock()
	utils.Logger().Info().Int("length of newStakingTxs", len(newStakingTxs)).Int("totalPending", len(node.pendingStakingTransactions)).Msg("Got more staking transactions")
}

// AddPendingStakingTransaction staking transactions
func (node *Node) AddPendingStakingTransaction(
	newStakingTx *staking.StakingTransaction) {
	node.addPendingStakingTransactions(staking.StakingTransactions{newStakingTx})
}

// AddPendingTransaction adds one new transaction to the pending transaction list.
// This is only called from SDK.
func (node *Node) AddPendingTransaction(newTx *types.Transaction) {
	if node.Consensus.IsLeader() && newTx.ShardID() == node.NodeConfig.ShardID {
		node.addPendingTransactions(types.Transactions{newTx})
	} else {
		utils.Logger().Info().Str("Hash", newTx.Hash().Hex()).Msg("Broadcasting Tx")
		node.tryBroadcast(newTx)
	}
}

// AddPendingReceipts adds one receipt message to pending list.
func (node *Node) AddPendingReceipts(receipts *types.CXReceiptsProof) {
	node.pendingCXMutex.Lock()
	defer node.pendingCXMutex.Unlock()

	if receipts.ContainsEmptyField() {
		utils.Logger().Info().Int("totalPendingReceipts", len(node.pendingCXReceipts)).Msg("CXReceiptsProof contains empty field")
		return
	}

	blockNum := receipts.Header.Number().Uint64()
	shardID := receipts.Header.ShardID()
	key := utils.GetPendingCXKey(shardID, blockNum)

	if _, ok := node.pendingCXReceipts[key]; ok {
		utils.Logger().Info().Int("totalPendingReceipts", len(node.pendingCXReceipts)).Msg("Already Got Same Receipt message")
		return
	}
	node.pendingCXReceipts[key] = receipts
	utils.Logger().Info().Int("totalPendingReceipts", len(node.pendingCXReceipts)).Msg("Got ONE more receipt message")
}

<<<<<<< HEAD
=======
// Take out a subset of valid transactions from the pending transaction list
// Note the pending transaction list will then contain the rest of the txs
func (node *Node) getTransactionsForNewBlock(coinbase common.Address) (types.Transactions, staking.StakingTransactions) {
	txsThrottleConfig := shard.Schedule.TxsThrottleConfig()

	// the next block number to be added in consensus protocol, which is always one more than current chain header block
	newBlockNum := node.Blockchain().CurrentBlock().NumberU64() + 1
	// remove old (> txsThrottleConfigRecentTxDuration) blockNum keys from recentTxsStats and initiailize for the new block
	for blockNum := range node.recentTxsStats {
		recentTxsBlockNumGap := uint64(txsThrottleConfig.RecentTxDuration / node.BlockPeriod)
		if recentTxsBlockNumGap < newBlockNum-blockNum {
			delete(node.recentTxsStats, blockNum)
		}
	}
	node.recentTxsStats[newBlockNum] = make(types.BlockTxsCounts)
	// Must update to the correct current state before processing potential txns
	if err := node.Worker.UpdateCurrent(coinbase); err != nil {
		utils.Logger().Error().
			Err(err).
			Msg("Failed updating worker's state before txn selection")
		return types.Transactions{}, staking.StakingTransactions{}
	}

	node.pendingTxMutex.Lock()
	defer node.pendingTxMutex.Unlock()
	node.pendingStakingTxMutex.Lock()
	defer node.pendingStakingTxMutex.Unlock()
	pendingTransactions := types.Transactions{}
	pendingStakingTransactions := staking.StakingTransactions{}
	for _, tx := range node.pendingTransactions {
		pendingTransactions = append(pendingTransactions, tx)
	}
	for _, tx := range node.pendingStakingTransactions {
		pendingStakingTransactions = append(pendingStakingTransactions, tx)
	}

	selected, unselected, invalid := node.Worker.SelectTransactionsForNewBlock(newBlockNum, pendingTransactions, node.recentTxsStats, txsThrottleConfig, coinbase)

	selectedStaking, unselectedStaking, invalidStaking :=
		node.Worker.SelectStakingTransactionsForNewBlock(newBlockNum, pendingStakingTransactions, coinbase)

	node.pendingTransactions = make(map[common.Hash]*types.Transaction)
	for _, unselectedTx := range unselected {
		node.pendingTransactions[unselectedTx.Hash()] = unselectedTx
	}
	utils.Logger().Info().
		Int("remainPending", len(node.pendingTransactions)).
		Int("selected", len(selected)).
		Int("invalidDiscarded", len(invalid)).
		Msg("Selecting Transactions")

	node.pendingStakingTransactions = make(map[common.Hash]*staking.StakingTransaction)
	for _, unselectedStakingTx := range unselectedStaking {
		node.pendingStakingTransactions[unselectedStakingTx.Hash()] = unselectedStakingTx
	}
	utils.Logger().Info().
		Int("remainPending", len(node.pendingStakingTransactions)).
		Int("selected", len(unselectedStaking)).
		Int("invalidDiscarded", len(invalidStaking)).
		Msg("Selecting Staking Transactions")

	return selected, selectedStaking
}

>>>>>>> 621e8bd3
func (node *Node) startRxPipeline(
	receiver p2p.GroupReceiver, queue *msgq.Queue, numWorkers int,
) {
	// consumers
	for i := 0; i < numWorkers; i++ {
		go queue.HandleMessages(node)
	}
	// provider
	go node.receiveGroupMessage(receiver, queue)
}

// StartServer starts a server and process the requests by a handler.
func (node *Node) StartServer() {

	// client messages are sent by clients, like txgen, wallet
	node.startRxPipeline(node.clientReceiver, node.clientRxQueue, ClientRxWorkers)

	// start the goroutine to receive group message
	node.startRxPipeline(node.shardGroupReceiver, node.shardRxQueue, ShardRxWorkers)

	// start the goroutine to receive global message, used for cross-shard TX
	// FIXME (leo): we use beacon client topic as the global topic for now
	node.startRxPipeline(node.globalGroupReceiver, node.globalRxQueue, GlobalRxWorkers)

	select {}
}

// Count the total number of transactions in the blockchain
// Currently used for stats reporting purpose
func (node *Node) countNumTransactionsInBlockchain() int {
	count := 0
	for block := node.Blockchain().CurrentBlock(); block != nil; block = node.Blockchain().GetBlockByHash(block.Header().ParentHash()) {
		count += len(block.Transactions())
	}
	return count
}

// GetSyncID returns the syncID of this node
func (node *Node) GetSyncID() [SyncIDLength]byte {
	return node.syncID
}

// New creates a new node.
func New(host p2p.Host, consensusObj *consensus.Consensus, chainDBFactory shardchain.DBFactory, isArchival bool) *Node {
	node := Node{}

	node.syncFreq = SyncFrequency
	node.beaconSyncFreq = SyncFrequency

	// Get the node config that's created in the harmony.go program.
	if consensusObj != nil {
		node.NodeConfig = nodeconfig.GetShardConfig(consensusObj.ShardID)
	} else {
		node.NodeConfig = nodeconfig.GetDefaultConfig()
	}

	copy(node.syncID[:], GenerateRandomString(SyncIDLength))
	if host != nil {
		node.host = host
		node.SelfPeer = host.GetSelfPeer()
	}

	chainConfig := *params.TestnetChainConfig
	switch node.NodeConfig.GetNetworkType() {
	case nodeconfig.Mainnet:
		chainConfig = *params.MainnetChainConfig
	case nodeconfig.Pangaea:
		chainConfig = *params.PangaeaChainConfig
	}
	node.chainConfig = chainConfig

	collection := shardchain.NewCollection(
		chainDBFactory, &genesisInitializer{&node}, chain.Engine, &chainConfig,
	)
	if isArchival {
		collection.DisableCache()
	}
	node.shardChains = collection

	if host != nil && consensusObj != nil {
		// Consensus and associated channel to communicate blocks
		node.Consensus = consensusObj

		// Load the chains.
		blockchain := node.Blockchain() // this also sets node.isFirstTime if the DB is fresh
		beaconChain := node.Beaconchain()

		node.BlockChannel = make(chan *types.Block)
		node.ConfirmedBlockChannel = make(chan *types.Block)
		node.BeaconBlockChannel = make(chan *types.Block)
		node.recentTxsStats = make(types.RecentTxsStats)
		node.TxPool = core.NewTxPool(core.DefaultTxPoolConfig, node.Blockchain().Config(), blockchain)
		node.CxPool = core.NewCxPool(core.CxPoolSize)
		node.Worker = worker.New(node.Blockchain().Config(), blockchain, chain.Engine)

		if node.Blockchain().ShardID() != shard.BeaconChainShardID {
			node.BeaconWorker = worker.New(node.Beaconchain().Config(), beaconChain, chain.Engine)
		}

		node.pendingCXReceipts = make(map[string]*types.CXReceiptsProof)
		node.pendingTransactions = make(map[common.Hash]*types.Transaction)
		node.pendingStakingTransactions = make(map[common.Hash]*staking.StakingTransaction)
		node.Consensus.VerifiedNewBlock = make(chan *types.Block)
		chain.Engine.SetRewarder(node.Consensus.Decider.(reward.Distributor))
		// the sequence number is the next block number to be added in consensus protocol, which is always one more than current chain header block
		node.Consensus.SetBlockNum(blockchain.CurrentBlock().NumberU64() + 1)

		// Add Faucet contract to all shards, so that on testnet, we can demo wallet in explorer
		// TODO (leo): we need to have support of cross-shard tx later so that the token can be transferred from beacon chain shard to other tx shards.
		if node.NodeConfig.GetNetworkType() != nodeconfig.Mainnet {
			if node.isFirstTime {
				// Setup one time smart contracts
				node.AddFaucetContractToPendingTransactions()
			} else {
				node.AddContractKeyAndAddress(scFaucet)
			}
			node.ContractCaller = contracts.NewContractCaller(node.Blockchain(), node.Blockchain().Config())
			// Create test keys.  Genesis will later need this.
			var err error
			node.TestBankKeys, err = CreateTestBankKeys(TestAccountNumber)
			if err != nil {
				utils.Logger().Error().Err(err).Msg("Error while creating test keys")
			}
		}
	}

	utils.Logger().Info().
		Interface("genesis block header", node.Blockchain().GetHeaderByNumber(0)).
		Msg("Genesis block hash")

	node.clientRxQueue = msgq.New(ClientRxQueueSize)
	node.shardRxQueue = msgq.New(ShardRxQueueSize)
	node.globalRxQueue = msgq.New(GlobalRxQueueSize)

	// Setup initial state of syncing.
	node.peerRegistrationRecord = make(map[string]*syncConfig)
	node.startConsensus = make(chan struct{})
	go node.bootstrapConsensus()
	return &node
}

// InitConsensusWithValidators initialize shard state from latest epoch and update committee pub
// keys for consensus and drand
func (node *Node) InitConsensusWithValidators() (err error) {
	if node.Consensus == nil {
		utils.Logger().Error().Msg("[InitConsensusWithValidators] consenus is nil; Cannot figure out shardID")
		return ctxerror.New("[InitConsensusWithValidators] consenus is nil; Cannot figure out shardID")
	}
	shardID := node.Consensus.ShardID
	blockNum := node.Blockchain().CurrentBlock().NumberU64()
	node.Consensus.SetMode(consensus.Listening)
	epoch := shard.Schedule.CalcEpochNumber(blockNum)
	utils.Logger().Info().
		Uint64("blockNum", blockNum).
		Uint32("shardID", shardID).
		Uint64("epoch", epoch.Uint64()).
		Msg("[InitConsensusWithValidators] Try To Get PublicKeys")
	_, pubKeys := committee.WithStakingEnabled.ComputePublicKeys(
		epoch, node.Consensus.ChainReader, int(shardID),
	)
	if len(pubKeys) == 0 {
		utils.Logger().Error().
			Uint32("shardID", shardID).
			Uint64("blockNum", blockNum).
			Msg("[InitConsensusWithValidators] PublicKeys is Empty, Cannot update public keys")
		return ctxerror.New(
			"[InitConsensusWithValidators] PublicKeys is Empty, Cannot update public keys",
			"shardID", shardID,
			"blockNum", blockNum)
	}

	for i := range pubKeys {
		if pubKeys[i].IsEqual(node.Consensus.PubKey) {
			utils.Logger().Info().
				Uint64("blockNum", blockNum).
				Int("numPubKeys", len(pubKeys)).
				Msg("[InitConsensusWithValidators] Successfully updated public keys")
			node.Consensus.UpdatePublicKeys(pubKeys)
			node.Consensus.SetMode(consensus.Normal)
			return nil
		}
	}
	// TODO: Disable drand. Currently drand isn't functioning but we want to compeletely turn it off for full protection.
	// node.DRand.UpdatePublicKeys(pubKeys)
	return nil
}

// AddPeers adds neighbors nodes
func (node *Node) AddPeers(peers []*p2p.Peer) int {
	count := 0
	for _, p := range peers {
		key := fmt.Sprintf("%s:%s:%s", p.IP, p.Port, p.PeerID)
		_, ok := node.Neighbors.LoadOrStore(key, *p)
		if !ok {
			// !ok means new peer is stored
			count++
			node.host.AddPeer(p)
			node.numPeers++
			continue
		}
	}

	return count
}

// AddBeaconPeer adds beacon chain neighbors nodes
// Return false means new neighbor peer was added
// Return true means redundant neighbor peer wasn't added
func (node *Node) AddBeaconPeer(p *p2p.Peer) bool {
	key := fmt.Sprintf("%s:%s:%s", p.IP, p.Port, p.PeerID)
	_, ok := node.BeaconNeighbors.LoadOrStore(key, *p)
	return ok
}

// isBeacon = true if the node is beacon node
// isClient = true if the node light client(wallet)
func (node *Node) initNodeConfiguration() (service.NodeConfig, chan p2p.Peer) {
	chanPeer := make(chan p2p.Peer)

	nodeConfig := service.NodeConfig{
		PushgatewayIP:   node.NodeConfig.GetPushgatewayIP(),
		PushgatewayPort: node.NodeConfig.GetPushgatewayPort(),
		IsClient:        node.NodeConfig.IsClient(),
		Beacon:          nodeconfig.NewGroupIDByShardID(0),
		ShardGroupID:    node.NodeConfig.GetShardGroupID(),
		Actions:         make(map[nodeconfig.GroupID]nodeconfig.ActionType),
	}

	if nodeConfig.IsClient {
		nodeConfig.Actions[nodeconfig.NewClientGroupIDByShardID(0)] = nodeconfig.ActionStart
	} else {
		nodeConfig.Actions[node.NodeConfig.GetShardGroupID()] = nodeconfig.ActionStart
	}

	var err error
	node.shardGroupReceiver, err = node.host.GroupReceiver(node.NodeConfig.GetShardGroupID())
	if err != nil {
		utils.Logger().Error().Err(err).Msg("Failed to create shard receiver")
	}

	node.globalGroupReceiver, err = node.host.GroupReceiver(nodeconfig.NewClientGroupIDByShardID(0))
	if err != nil {
		utils.Logger().Error().Err(err).Msg("Failed to create global receiver")
	}

	node.clientReceiver, err = node.host.GroupReceiver(node.NodeConfig.GetClientGroupID())
	if err != nil {
		utils.Logger().Error().Err(err).Msg("Failed to create client receiver")
	}
	return nodeConfig, chanPeer
}

// AccountManager ...
func (node *Node) AccountManager() *accounts.Manager {
	return node.accountManager
}

// ServiceManager ...
func (node *Node) ServiceManager() *service.Manager {
	return node.serviceManager
}

// SetSyncFreq sets the syncing frequency in the loop
func (node *Node) SetSyncFreq(syncFreq int) {
	node.syncFreq = syncFreq
}

// SetBeaconSyncFreq sets the syncing frequency in the loop
func (node *Node) SetBeaconSyncFreq(syncFreq int) {
	node.beaconSyncFreq = syncFreq
}<|MERGE_RESOLUTION|>--- conflicted
+++ resolved
@@ -276,10 +276,6 @@
 
 // Add new transactions to the pending transaction list.
 func (node *Node) addPendingTransactions(newTxs types.Transactions) {
-<<<<<<< HEAD
-=======
-	txPoolLimit := shard.Schedule.MaxTxPoolSizeLimit()
->>>>>>> 621e8bd3
 	node.pendingTxMutex.Lock()
 
 	node.TxPool.AddRemotes(newTxs)
@@ -292,11 +288,7 @@
 
 // Add new staking transactions to the pending staking transaction list.
 func (node *Node) addPendingStakingTransactions(newStakingTxs staking.StakingTransactions) {
-<<<<<<< HEAD
 	txPoolLimit := 1000 // TODO: incorporate staking txn into TxPool
-=======
-	txPoolLimit := shard.Schedule.MaxTxPoolSizeLimit()
->>>>>>> 621e8bd3
 	node.pendingStakingTxMutex.Lock()
 	for _, tx := range newStakingTxs {
 		if _, ok := node.pendingStakingTransactions[tx.Hash()]; !ok {
@@ -349,73 +341,6 @@
 	utils.Logger().Info().Int("totalPendingReceipts", len(node.pendingCXReceipts)).Msg("Got ONE more receipt message")
 }
 
-<<<<<<< HEAD
-=======
-// Take out a subset of valid transactions from the pending transaction list
-// Note the pending transaction list will then contain the rest of the txs
-func (node *Node) getTransactionsForNewBlock(coinbase common.Address) (types.Transactions, staking.StakingTransactions) {
-	txsThrottleConfig := shard.Schedule.TxsThrottleConfig()
-
-	// the next block number to be added in consensus protocol, which is always one more than current chain header block
-	newBlockNum := node.Blockchain().CurrentBlock().NumberU64() + 1
-	// remove old (> txsThrottleConfigRecentTxDuration) blockNum keys from recentTxsStats and initiailize for the new block
-	for blockNum := range node.recentTxsStats {
-		recentTxsBlockNumGap := uint64(txsThrottleConfig.RecentTxDuration / node.BlockPeriod)
-		if recentTxsBlockNumGap < newBlockNum-blockNum {
-			delete(node.recentTxsStats, blockNum)
-		}
-	}
-	node.recentTxsStats[newBlockNum] = make(types.BlockTxsCounts)
-	// Must update to the correct current state before processing potential txns
-	if err := node.Worker.UpdateCurrent(coinbase); err != nil {
-		utils.Logger().Error().
-			Err(err).
-			Msg("Failed updating worker's state before txn selection")
-		return types.Transactions{}, staking.StakingTransactions{}
-	}
-
-	node.pendingTxMutex.Lock()
-	defer node.pendingTxMutex.Unlock()
-	node.pendingStakingTxMutex.Lock()
-	defer node.pendingStakingTxMutex.Unlock()
-	pendingTransactions := types.Transactions{}
-	pendingStakingTransactions := staking.StakingTransactions{}
-	for _, tx := range node.pendingTransactions {
-		pendingTransactions = append(pendingTransactions, tx)
-	}
-	for _, tx := range node.pendingStakingTransactions {
-		pendingStakingTransactions = append(pendingStakingTransactions, tx)
-	}
-
-	selected, unselected, invalid := node.Worker.SelectTransactionsForNewBlock(newBlockNum, pendingTransactions, node.recentTxsStats, txsThrottleConfig, coinbase)
-
-	selectedStaking, unselectedStaking, invalidStaking :=
-		node.Worker.SelectStakingTransactionsForNewBlock(newBlockNum, pendingStakingTransactions, coinbase)
-
-	node.pendingTransactions = make(map[common.Hash]*types.Transaction)
-	for _, unselectedTx := range unselected {
-		node.pendingTransactions[unselectedTx.Hash()] = unselectedTx
-	}
-	utils.Logger().Info().
-		Int("remainPending", len(node.pendingTransactions)).
-		Int("selected", len(selected)).
-		Int("invalidDiscarded", len(invalid)).
-		Msg("Selecting Transactions")
-
-	node.pendingStakingTransactions = make(map[common.Hash]*staking.StakingTransaction)
-	for _, unselectedStakingTx := range unselectedStaking {
-		node.pendingStakingTransactions[unselectedStakingTx.Hash()] = unselectedStakingTx
-	}
-	utils.Logger().Info().
-		Int("remainPending", len(node.pendingStakingTransactions)).
-		Int("selected", len(unselectedStaking)).
-		Int("invalidDiscarded", len(invalidStaking)).
-		Msg("Selecting Staking Transactions")
-
-	return selected, selectedStaking
-}
-
->>>>>>> 621e8bd3
 func (node *Node) startRxPipeline(
 	receiver p2p.GroupReceiver, queue *msgq.Queue, numWorkers int,
 ) {
